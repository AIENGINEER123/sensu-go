--- conflicted
+++ resolved
@@ -2,14 +2,10 @@
 
 import (
 	"context"
-<<<<<<< HEAD
-
-=======
 	"errors"
 	"reflect"
 
 	corev3 "github.com/sensu/sensu-go/api/core/v3"
->>>>>>> 12ac1147
 	"github.com/sensu/sensu-go/backend/store"
 	"github.com/sensu/sensu-go/backend/store/patch"
 	storev2 "github.com/sensu/sensu-go/backend/store/v2"
@@ -44,11 +40,7 @@
 
 func (v *V2MockStore) List(ctx context.Context, req storev2.ResourceRequest, pred *store.SelectionPredicate) (storev2.WrapList, error) {
 	args := v.Called(ctx, req, pred)
-<<<<<<< HEAD
-	list, _ := args.Get(0).(wrap.List)
-=======
 	list, _ := args.Get(0).(storev2.WrapList)
->>>>>>> 12ac1147
 	return list, args.Error(1)
 }
 
@@ -59,8 +51,6 @@
 
 func (v *V2MockStore) Patch(ctx context.Context, req storev2.ResourceRequest, w storev2.Wrapper, patcher patch.Patcher, cond *store.ETagCondition) error {
 	return v.Called(ctx, req, w, patcher, cond).Error(0)
-<<<<<<< HEAD
-=======
 }
 
 func (v *V2MockStore) Watch(ctx context.Context, req storev2.ResourceRequest) <-chan []storev2.WatchEvent {
@@ -121,5 +111,4 @@
 	}
 	reflect.ValueOf(val).Elem().Set(reflect.ValueOf(w.Value).Elem())
 	return nil
->>>>>>> 12ac1147
 }