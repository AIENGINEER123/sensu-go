--- conflicted
+++ resolved
@@ -7,11 +7,9 @@
 
 ## Unreleased
 
-<<<<<<< HEAD
 ### Added
 - GlobalResource interface in core/v3 allows core/v3 resources to
 be marked as global resources.
-=======
 ## [6.7.2] - 2022-05-12
 
 ### Added
@@ -25,7 +23,6 @@
 
 ### Changed
 - Upgraded etcd version from 3.5.2 to 3.5.4.
->>>>>>> 53ce1972
 
 ## [6.7.1] - 2022-04-28
 
