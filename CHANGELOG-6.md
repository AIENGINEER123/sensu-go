# Changelog
All notable changes to this project will be documented in this file.

The format is based on [Keep a Changelog](http://keepachangelog.com/en/1.0.0/)
and this project adheres to [Semantic
Versioning](http://semver.org/spec/v2.0.0.html).

## Unreleased

<<<<<<< HEAD
### Added
- GlobalResource interface in core/v3 allows core/v3 resources to
be marked as global resources.
=======
## [6.7.3] - 2022-07-07
>>>>>>> bd9cea56

### Changed
- Agents will no longer execute check requests with equal or older issued
timestamps than the issued timestamp for the last executed check request with
the same check name.

## [6.7.2] - 2022-05-12

### Added
- Added the `etcd-unsafe-no-fsync` backend configuration option,
making it possible to run a sensu-backend with an embedded etcd node
for testing and development without placing lots of load on the file
system.

### Fixed
- Print the correct round robin scheduler source (etcd or postgres).

### Changed
- Upgraded etcd version from 3.5.2 to 3.5.4.

## [6.7.1] - 2022-04-28

### Changed
- Cron scheduler now logs that it is stopping before it begins the process of
stopping.

### Fixed
- Fixed several data races in schedulerd.
- Mitigate a data race in agentd sessions.

## [6.7.0] - 2022-04-21

### Added
- Automatically create system namespace and backend entities.
- Generate backend events on secret provider access errors.
- Added `keepalive-pipelines` configuration flag to the sensu-agent
- Implement new check subdue specification

### Fixed
- Log agent IP address for connections with faulty TLS configurations.
- ARM Version detection
- Fixed a bug where pipelines in check configuration were not represented in
the check object of events that were produced with the check configuration.
- Socket handlers will no longer cause sensu-backend to panic when interrupted
mid-write.

### Changed
- The default embedded etcd heartbeat interval has been increased from 100 to 300.
- The default embedded etcd election timeout has been increased from 1000 to 3000.
- Upgraded etcd version from 3.5.0 to 3.5.2.

## [6.6.6] - 2022-02-16

### Fixed

- [GraphQL] Fixed issue where one could not use an offset >= 500 when paging
through entities.

## [6.6.5] - 2022-02-03

### Fixed
- Fixed interactive wording for `sensu-backend upgrade`. The wording no longer
refers to Sensu 5.x.
- Resolves unpredictable ringv2 behavior when identical subscriptions are
created from different contexts.

### Added
- Added metric threshold service checks.
- Added `--max-session-length` flag to agent to configure the maximum duration
  after which the agent will reconnect to one of its backends.
- Added API group version information to the /version endpoint.
- Added `keepalive-check-labels`and `keepalive-check-annotations` configuration flags to the sensu-agent

### Changed
- Agent now persists prometheus HELP messages as a metric tag.
- Resource specifications can now use precise core/v2 and core/v3 module
versions. For instance, api_version: core/v2.5.1 or core/v2.3. The resource
validation system will reject the resource if Sensu does not have at least the
specified version.

### Fixed
- Empty map fields (e.g. an entity with no labels) are no longer treated as nil
when used with token substitution.
## [6.6.4] - 2022-01-13

### Added
- Add `sensu_go_event_metric_points_processed` counter metric and
included it in tessen reporting.

### Fixed
- Referencing a non-existent handler in a pipeline no longer results in a crash.

## [6.6.3] - 2021-12-15

### Added
- Added `etcd-client-log-level` configuration flag for setting the log level of
the etcd client used internally within sensu-backend.

### Changed
- [GraphQL] Improvements to entity list response times and significant reduction
in memory usage.
- The agentd daemon now starts up after all other daemons which improves the
chances of a cluster recovering after the loss of a backend.
- sensu-backend will now crash when its daemons do not stop within 30s. This can
happen as the result of an intentional shutdown, or when an internal restart is
triggered by database unavailability. This only applies when --no-embed-etcd is
true. Embedded etcd sensu-backend will do everything it can to avoid crashing,
which is necessary to avoid member corruption.

### Fixed
- New agent sessions will no longer result in a leaked Etcd lease.
- sensu-backend now prints warning and continues instead of crashing
when --event-log-file cannot be written to.
- Fixed a crash that can occur when keepalive leases are revoked on another
backend, or by an etcd operator.
- Fixed an issue where sensu-backend would not terminate correctly.
- Proxy entity state is now created when it is missing and a matching entity
config already exists.

### Changed
- Removed unused rate limiting code in the liveness package.
- Include new Go 1.17+ build constraint syntax by running gofmt

### Added
- Add `sensu_go_event_metric_points_processed` counter metric and
included it in tessen reporting.

## [6.6.1, 6.6.2] - 2021-11-29

### Added
- Check & CheckConfig validation errors related to cron now provide additional
context.

### Fixed
- Remove debugging log entry.
- Event executed timestamps are now set when resolving an event through
sensuctl or the webui.

## [6.6.0] - 2021-11-25

### Added
- Add backend label to logged metrics.
- Check & CheckConfig validation errors related to cron now provide additional
context.

### Fixed
- In addition to the context error print the connection error when
sensu-go can't connect to etcd.
- Fixed a bug where sensu-backend could crash if the BackendIDGetter
encounters etcd client unavailability.

### Changed
- Empty and zero value configuration parameters for `etcd` do not
overwrite defaults anymore.

## [6.5.5] - 2021-11-19

### Added
- Added objectives (0.5, 0.9, 0.99) to `graphql_duration_seconds` metric.
- Added `graphql_duration_seconds`, `graphql_duration_seconds_sum` &
`graphql_duration_seconds_count` to the metrics log.
- Added new prometheus metrics for tracking lease operations.
- Added `sensu_go_lease_ops` to the metrics log.
- Added `--api-write-timeout` & `--dashboard-write-timeout` flags to allow
end users to configure the HTTP server's write timeout value

### Fixed
- Duration metrics for assets, pipeline, and eventd have been updated to use
milliseconds to match other duration metrics.
- Fixed an error where sensu-backend or sensu-agent could panic due to
concurrent websocket writes.
- The sensu-backend's /version API has updated to reflect the version of a an
external etcd cluster.
- When keepalive lease grant operations fail due to rate limiting, they are now
retried.

## [6.5.3, 6.5.4] - 2021-10-29

### Added
- Added eventd, pipeline, & asset metrics from 6.5.2 to the metrics log.

### Fixed
- Fixed a bug where API validation caused javascript environment variable
specifications to be rejected.
- Fixed a bug where the asset expansion error was not handled

## [6.5.2] - 2021-10-28

### Added
- Added `status` & `event_type` labels to the sensu_go_event_handler_duration
metric.
- Added `sensu_go_event_handler_duration_sum` &
`sensu_go_event_handler_duration_count` to the metrics log.
- Added metric `sensu_go_eventd_create_proxy_entity_duration`.
- Added metric `sensu_go_eventd_update_event_duration`.
- Added metric `sensu_go_eventd_bus_publish_duration`.
- Added metric `sensu_go_eventd_liveness_factory_duration`.
- Added metric `sensu_go_eventd_switches_alive_duration`.
- Added metric `sensu_go_eventd_switches_bury_duration`.
- Added metric `sensu_go_pipelined_message_handler_duration`.
- Added metric `sensu_go_pipeline_duration`.
- Added metric `sensu_go_pipeline_resolve_duration`.
- Added metric `sensu_go_pipeline_filter_duration`.
- Added metric `sensu_go_pipeline_mutator_duration`.
- Added metric `sensu_go_pipeline_handler_duration`.
- Added metric `sensu_go_asset_fetch_duration`.
- Added metric `sensu_go_asset_expand_duration`.

### Changed
- OS environment variables are now accessible via Javascript mutators.

## [6.5.1] - 2021-10-18

### Added
- Added pipeline workflow handler processing counters

## [6.5.0] - 2021-10-12

### Security
- Migrated the package dgrijalva/jwt-go to golang-jwt/jwt to address [CVE-2020-26160](https://github.com/advisories/GHSA-w73w-5m7g-f7qc)

### Added
- Added javascript mutators, which can be selected by setting
"type": "javascript" on core/v2.Mutators, and specifying valid ECMAScript 5
code in the "eval" field. See documentation for details.
- Added `core/v2.Pipeline` resource for configuring event pipelines.
- Added `pipelines` field to `Check` and `CheckConfig`
- Added the platform metrics log. This log contains a listing of core Sensu
metrics in influx-line format. It is enabled by default but can be disabled
with the --disable-platform-metrics flag. By default the log is appended to
every 60s, and written to /var/lib/sensu/sensu-backend/stats.log.
- Open-sourced the previously enterprise-only event logger. The event logger
can be used to send the events a backend processes to a rotatable log file.
- Added sensuctl commands for pipeline list, info, and delete.
- Added support for `SENSU_BACKEND_ETCD_CLIENT_USERNAME` and
`SENSU_BACKEND_ETCD_CLIENT_PASSWORD` environment variables for connecting to
external etcds that use user/password authentication instead of client
certificate authentication. Typical with DBaaS etcd providers. These can only be
set via these environment variables and intentionally cannot be set via flags.

### Fixed
- `sensuctl env` now properly displays the `SENSU_API_KEY` and `SENSU_TIMEOUT`
environment variables.
- `sensuctl command exec` now properly adds the `SENSU_API_KEY` and
`SENSU_TIMEOUT` variables to the command's environment.
- Fixed a crash when running the backend on `darwin/arm64` when compressing a
wrapped resource.
- Fixed a bug where large number of silences could cause etcd errors by not
exceeding etcd'd default maximum number of transaction operations.

### Changed
- Upgraded Go version from 1.16.5 to 1.17.1.

## [6.4.2] - 2021-08-31

### Added
- Added `sensu_go_agentd_event_bytes` & `sensu_go_store_event_bytes` summary
metrics to the `/metrics` endpoint.

## [6.4.1] - 2021-08-24

### Added
- Added `ignore-already-initialized` configuration flag to the sensu-backend
init command for returning exit code 0 when a cluster has already been
initialized.
- Added --retry-min, --retry-max, and --retry-multiplier flags to sensu-agent
for controlling agent retry exponential backoff behaviour. --retry-min and
--retry-max expect duration values like 1s, 10m, 4h. --retry-multiplier expects
a decimal multiplier value.
- Added ProcessedBy field to check results. The ProcessedBy field indicates which
agent processed a particular event.
- Added API key support for admin user at cluster init time.
- Added `sensu_go_agentd_event_bytes` & `sensu_go_store_event_bytes` summary
metrics to the `/metrics` endpoint.
- Added support for environment variable arguments in `sensuctl`.

### Changed
- When deleting resource with sensuctl, the resource type will now be displayed
in the confirmation prompt
- When keepalived encounters round-robin ring errors, the backend no longer
internally restarts.
- The core/v2.Mutator type now has a Type field which can be used to tell
Sensu that the mutator is a different type from the default (pipe). Currently,
the supported types are "pipe" and "javascript".
- The default retry values have been increased from a minimum of 10ms to 1s, a
maximum of 10s to 120s, and the multiplier decreased from 10.0 to 2.0.
- The backend internal bus default buffer sizes have been increased from 100
to 1000 items.

### Fixed
- Sensu Go OSS can now be built on `darwin/arm64`.
- Fixed a regression in `sensu-backend init` where the exit status returned 0
if the store was already initialized.
- Guard against potential crash in the sensuctl cluster member-list command when
the etcd response header is nil.
- Agent events API now accepts metrics event.
- Fixed rare cases where the agent could fail to delete temporary files when
downloading assets.
- Forwards compatibility with newer Sensu backends has been improved. Users can
now create resources with fields that are unknown to Sensu.
- The `--retry-min`, `--retry-max` and `--retry-multiplier` flags are now listed
in the `sensu-agent start --help` output.

### Changed
- API and agent services now log at warn level when the start up, not at info.
- Backend now reports when it is ready to process events at warn level.

## [6.4.0] - 2021-06-23

### Added
- Added `etcd-log-level` configuration flag for setting the log level of the
embedded etcd server.
- Added wait flag to the sensu-backend init command which toggles waiting
indefinitely for etcd to become available.
- Added sensu_go_keepalives prometheus counter.

### Changed
- Upgraded Go version from 1.13.15 to 1.16.5.
- Upgraded Etcd version from 3.3.22 to 3.5.0.
- The loadit tool now uses UUIDv4 instead of UUIDv1 for agent names.
- Some Prometheus metric names have changed with the upgrade to Etcd 3.5. See
https://etcd.io/docs/v3.5/metrics/etcd-metrics-latest.txt for the metrics that
Etcd 3.5 exposes.
- The timeout flag for `sensu-backend init` is now treated as a duration instead
of seconds. If the value is less than 1 second, the value is converted to
seconds.

### Fixed
- Fixed config deprecation warnings from being shown when deprecated config
options weren't set.
- Fixed issue with keepalive status remaining in OK status after agent shutdown.
- Fixed a bug where role bindings that refer to missing roles would cause the
wrong status to be returned from the HTTP API, and the dashboard to go into a
crash loop.
- Fixed a bug where an empty subscription was present in the deregistration event's check.
- Fixed issue with Windows agent not handling command timeouts properly
- Sensu Go OSS can now be built on `darwin/arm64`.

## [6.3.0] - 2021-04-07

### Added
- Added API key authentication support to sensuctl.
- Added ResourceTemplate resource. ResourceTemplate will be used to populate
namespaces with initial resources.
- Added `GetResourceV3Watcher()` to the `store/etcd` package.
- Add `EntityServiceClass` constant to the `corev2` package, representing BSM Services.
- Added ResourceTemplate instantiation on namespace creation.
- Added more context when logging JavaScript filter evaluation errors.

### Fixed
- Both V2 & V3 resources are now validated when used with storev2.
- Initialize labels & annotations for v3 resources when fields are nil.
- Fixed the `agent-managed-entity` agent config attribute when no labels are
defined.
- Fixed a bug where the scheduler could crash in rare circumstances, when using
round robin checks.
- Fixed a bug where build information would get calculated for every keepalive
in OSS builds.
- Don't trigger internal restart on SIGHUP.
- Concatenated YAML files now support CRLF.
- Remove extraneous auto-completion suggestions.

## [6.2.7] - 2021-04-01

### Fixed
- Fixed a potential crash in tessend.
- Fixed a potential deadlock in agentd.
- Fixed a bug where some Etcd watchers could try to process watch events holding
invalid pointers.

## [6.2.3] - 2021-01-21

### Fixed
- Fixed the `agent-managed-entity` agent config attribute when no labels are
defined.
- Fixed a bug where events from namespaces other than the one requested could
appear in sensuctl dump output. The bug only applied to users who had access to
the other namespaces.

## [6.2.1, 6.2.2] - 2021-01-08

### Fixed
- The expire field of silenced entries represents the configured expiration, in
seconds, not the remaining duration.
- Allow agents labels & annotations to be configured via configuration flags.
- Fixed a bug where a small amount of extra etcd or postgres traffic was
generated on keepalive failure.
- Event check history now contains an entry for the first received event.

## [6.2.0] - 2020-12-17

### Added
- Sensuctl and sensu-backend ask for password retype when a new password is
created when in interactive mode.
- Build info is now exposed as a prometheus metric via the /metrics endpoint.
- Added `/health` endpoint to agentd.
- Added the Scheduler field to Check and CheckConfig.
- Add support for environment variables to define configuration file paths of
sensu-backend (`SENSU_BACKEND_CONFIG_FILE`) & sensu-agent (`SENSU_CONFIG_FILE`).
- Added event sequence numbers.
- Entities may now be managed exclusively by their agents when sensu-agent is
started with the new `agent-managed-entity` configuration attribute.

### Changed
- Adjust the date and duration formats used when listing and displaying silenced
entries in sensuctl.
- Make `event_id` usage in logging consistent.
- Changed sensuctl commands that only contain subcommands to exit with status
code 46 when no arguments or incorrect arguments are given.

### Fixed
- The config-file flag is no longer order dependant.
- Added description to sensuctl dump command.
- The sensuctl command descriptions now have consistent capitalization.
- The `v3.V3EntityToV2()` API function now properly carries over the metadata's
  `CreatedBy` field.

## [6.1.4] - 2020-12-16

### Fixed
- Fixed a bug where the entity API could panic.
- The agent asset fetcher now respects the HTTP proxy environment variables when trusted-ca-file is configured.
- Improve error message around asset checksum mismatch.

## [6.1.2, 6.1.3] - 2020-10-28

### Fixed
- Fixed a crash in the backend and agent related to Javascript execution.
- `sensuctl edit` no longer automatically adds the `sensu.io/managed_by` label.

## [6.1.1] - 2020-10-22

### Fixed
- Fixed a bug where silences could take longer to expire than they should, if
the cluster goes through a restart, or an etcd election.
- Fixed a bug where sensu-agent would not shut down correctly.
- The per-entity subscription now persists with PATCH requests.
- sensuctl now resolves symbolic links.
- Allow HookConfig to be exported via `sensuctl dump`.
- Properly log any API error in `sensuctl dump`.
- An RBAC rule with the `update` permission now properly authorizes PATCH
requests.
- eventd errors now include additional context for debugging.
- Entities are now properly created using `sensuctl create`.

## [6.1.0] - 2020-10-05

### Added
- A warning is now logged when a runtime asset was requested but does not exist.
- Added Prometheus transformer for extracting metrics from check output
using the Prometheus Exposition Text Format.
- The backend flag `--api-request-limit` is now available to configure the
maximum API request body size, in bytes.
- Add support for the PATCH method on the REST API for most configuration
resources.

### Changed
- The trusted CA file is now used for agent, backend and sensuctl asset retrieval.

### Fixed
- The backend will no longer start when the dashboard TLS configuration is not
fully specified.
- Include the agent entity in data passed to the command process' STDIN.
- Per-entity subscriptions (ex. `entity:entityName`) are always available on agent entities,
even if removed via the `/entities` API.
- Fixed a crash in the backend and agent related to Javascript execution.
- Proxy entities that are used in round-robin check requests are no longer stale.
- Fixed a bug where entity listing would be incorrect if agent entities were
created via the API instead of with sensu-agent.
- Close the response body when done reading from it while downloading assets.
- `sensuctl user hash-password` command no longer requires a config to run.

## [5.21.2] - 2020-08-31

### Fixed
- Failed check events now get written to the event log file.

## [6.0.0] - 2020-08-04

### Added
- Log a warning when secrets cannot be sent to an agent because mTLS is not
enabled.
- Added the is_silenced boolean key to event.Check object.

### Fixed
- Clarifies wording around a secret provider error message.
- Logs and returns an error if a mutator cannot be found.
- User-Agent header is only set on new client creation rather than on each
request.
- Fixed a bug where highly concurrent event filtering could result in a panic.
- Fixed a bug where nil labels or annotations in an event filtering context
would result in a bad user experience, with the user having to explicitly
check if the annotations or labels are undefined. Now, the user is guaranteed
that labels and annotations are always defined, though they may be empty.
- Automatically capitalize the roleRef and subject types in ClusterRoleBindings
and RoleBindings.
- Log the proper CA certificate path in the error message when it can't be
properly parsed by the agent.
- Fix the log entry field for the check's name in schedulerd.
- Store fewer keys in etcd for agents.
- Keepalive and round robin scheduling leases are now dealt with more efficiently.

### Breaking
- The web interface is now a standalone product and no longer distributed
inside the sensu-backend binary. Refer to https://github.com/sensu/web for
more.
- The database schema for entities has changed. After upgrading, users will not
be able to use their database with older versions of Sensu.
- After initial creation, sensu-agent entity configuration cannot be changed
by modifying the agent's configuration file.

### Changed
- Entities are now stored as two separate data structures, in order to optimize
data access patterns.
- The `dead` and `handleUpdate` methods in keepalived now use `EntityConfig` and
`EntityState` respectively.
- The `dead()` and `createProxyEntity()` methods in eventd now use
  `corev3.EntityConfig` and `corev3.EntityState`.
- sensu-agent configuration can now be managed via the HTTP API.
- ClusterRoleBinding and RoleBinding subjects names can now contain any unicode
characters.
- Enriches output of `sensuctl asset add` with help usage for how to use the runtime asset.
- Unless the entity is a proxy entity, updates to entities now ignore state
  related fields.
- Upgraded Go version from 1.13.7 to 1.13.15.
- Upgraded etcd version from 3.3.17 to 3.3.22.

## [5.21.1] - 2020-08-05

### Changed
- Improves logging around the agent websocket connection.

### Fixed
- Fixed potential Web UI crash when fetching events in namespace with > 1000 events.
- Errors produced in the agent by assets, check validation, token substitution,
and event unmarshaling are logged once again.

## [5.21.0] - 2020-06-10

### Added
- Added `SENSU_LICENSE_FILE` environment variable to handler executions.
- Added the `sensuctl user hash-password` command to generate password hashes
- Added the ability to reset passwords via the backend API & `sensuctl user
reset-password`
- The user resource now has a `password_hash` field to specify the password
hash, in place of the cleartext password
- Added the beginnings of the core/v3 API.
- Added automatically generated tests for the core/v2 API.

### Changed
- `sensu-agent`'s default log level is now `info` instead of `warn`.
- `sensuctl command exec` now spawns the plugin directly instead of going
  through a sub-shell.

### Fixed
- The password verification logic when running `sensuctl user change-password`
has been moved from sensuctl to the backend API.
- Errors while publishing proxy check requests do not block scheduling for other
entities.
- Listing namespaces in sensuctl with `--chunk-size` now works properly.
- Prevent the agent from immediately exiting in certain scenarios where
components are disabled.
- Fixed an issue where a GraphQL query could fail when querying a namespace
containing event data in excess of 2GBs.
- Deregistration events now contain a timestamp.
- Checks configured with missing hooks no longer cause the agent to crash.

## [5.20.2] - 2020-05-26

### Added
- Added the username as a field to the API request logger.

### Changed
- The Process struct only contains the name of the process.

### Fixed
- The proper libc implementation is now displayed for Ubuntu entities.
- Add validation for subjects in RBAC RoleBinding and ClusterRoleBinding.
- Fixed a bug where single-letter subscriptions were not allowed, even though
they were intended to be.
- Fix retrieving command assets from bonsai.

## [5.20.1] - 2020-05-15
*No changelog for this release.*

### Added
- Added the ability to omit types from sensuctl dump when using the "all" flag.

### Fixed
- Fixed a bug in sensuctl dump where duplicate resource names could be specified.

## [5.20.0] - 2020-05-12

### Added
- Added ability to make the Resty HTTP Timeout configurable.
- Added the `event.is_silenced` & `event.check.is_silenced` field selectors.
- Added `processes` field to the system type to store agent local processes (commercial feature).
- Users can now increment the logging level by sending SIGUSR1 to the
sensu-backend or sensu-agent process.
- Added a new `sensuctl describe-type` command to list all resource types.
- Added `labels` and `annotations` as backend config options.
- Added token substitution for assets.
- Added `Edition` field to version information.
- Added `GoVersion` field to version information.
- Assets paths are now accessible to consumers via an environment variable.
- Added a helper function to token substitution to retrieve an asset path.
- Windows agent now has log rotation capabilities.
- [Web] Added check hook output to event details page.

### Changed
- Warning messages from Resty library are now suppressed in sensuctl.
- Notepad is now the default editor on Windows, instead of vi.
- [Web] Any leading and trailing whitespace is now trimmed from the username
when authenticating.
- [Web] A toast is now displayed when a user attempts to delete an event but
does not have appropriate authorization.
- [Web] Only the first five groups a user belongs to are displayed in the
preferences dialog. Showing too many made it difficult for users to locate the
sign-out button.

### Fixed
- Windows agent now accepts and remembers arguments passed to 'service run' and
'service install'.
- Windows agent synchronizes writes to its log file, ensuring that file size
will update with every log line written.
- Windows agent now logs to both console and log file when 'service run' is used.
- [Web] Fixed issue where the de-registration handler would always show up as
undefined on the entity details page.

## [5.19.3] - 2020-04-30

### Added
- Added a `timeout` flag to `sensu-backend init`.
- [Web] Added the ability for labels and annotations with links to images to be
displayed inline.
- [Web] Added additional modes for those with colour blindness.
- Added support for restarting the backend via SIGHUP. Config reloading is not
supported yet.

### Changed
- Removed deprecated flags in `sensuctl silenced update` subcommand.
### Fixed
- `sensu-backend init` now logs any TLS failures encountered.
- Fixes a bug in multi-line metric extraction that appeared in windows agents.
- Fixed an authn bug where sensu-backend would restart when agents disconnect.
- Fixed a bug where check state and last_ok were not computed until the second
instance of the event.
- Fix the validation for env_vars to allow the equal sign in values.
- Log to the warning level when an asset is not installed because none of the
filters matched.
- Return underlying errors when fetching an asset.
- Fixed a bug where the etcd event store would return prefixed matches rather than exact matches when getting events by entity.
- `sensuctl logout` now resets the TLS configuration.
- [Web] Fixes issue where labels with links could lead to a crash.
- Added a global rate limit for fetching assets so that asset retries are not abusive (can be
configured using `--assets-rate-limit` and `--assets-burst-limit` on the agent and backend).
- [Web] Fixed an issue where trying to use an unregistered theme could lead to a
crash.
- Fixed a bug that would cause the backend to crash.
- Fixed a bug that would cause messages like "unary invoker failed" to appear
in the logs.
- Fixed several goroutine leaks.
- Fixed a bug that would cause the backend to crash when the etcd client got an
error saying "etcdserver: too many requests".

## [5.19.2] - 2020-04-27
*No changelog for this release.*

## [5.19.1] - 2020-04-13

### Fixed
- Require that pipe handlers have a command set.
- The config file default path is now shown in the help for sensu-backend start
and sensu-agent start.
- Keepalives can now be published via the HTTP API.
- Token substitution templates can now express escape-quoted strings.
- [Web] Fixes issue where labels with links could lead to a crash.
- Fixed a bug where keepalives would not always fire correctly when using
the postgres event store.
- The REST API now uses a timeout of 3 seconds by default when querying
etcd health.
- sensu-agent will not longer allow configuring keepalive timeouts less than
the keepalive interval.
- Eventd can no longer mistake keepalive events for checks with TTL.
- Keepalives now generate a new event UUID for each keepalive failure event.
- Agents now correctly reset keepalive switches on reconnect, fixing a bug
where old keepalive timeout settings would persist too long.
- The system's libc_type attribute is now populated on alpine containers.

## [5.19.0] - 2020-03-26

### Added
- The `sensu.io/managed_by` label is now automatically applied to resources
created via `sensuctl create`.
- Added `created_by` to object metadata and populate that field via the HTTP API.
- Added agent discovery of libc type, VM system/role, and cloud provider.
- Added `float_type` field to system type to store which float type (softfloat,
hardfloat) a system is using.
- Additional Tessen resource metrics can now be registered at runtime.
- Added a generic client POST function that can return the response.
- Tessen now reports the type of store used for events ("etcd or "postgres").

### Changed
- Updated the store so that it may _create_ wrapped resources.
- Bonsai client now logs at debug level instead of info level.
- The dashboard service now returns an error if the client User-Agent is curl
or sensuctl. This should prevent users from using the dashboard port by
mistake.

### Fixed
- Fixed a bug where the agent could connect to a backend using a namespace that
doesn't exist.
- Subscriptions can no longer be empty strings (#2932)
- The proper HTTP status codes are returned for unauthenticated & permission
denied errors in the REST API.

## [5.18.1] - 2020-03-10

### Fixed
- Check history is now in FIFO order, not ordered by executed timestamp.
- Fixed bug where flapping would incorrectly end when `total_state_change` was
  below `high_flap_threshold` instead of below `low_flap_threshold`.
- sensu-backend no longers hang indefinitely if a file lock for the asset
manager cannot be obtained, and returns instead an error after 60 seconds.
- Stopped using the etcd embedded client, which seems to trigger nil pointer
panics when used against an etcd that is shutting down.
- 64-bit align the `Resource` struct in the store cache to fix a crash on
32-bit systems.
- Fixed a bug where sensu-backend would restart when agents disconnect.

## [5.18.0] - 2020-02-24

### Added
- Added the `/version` API in sensu-agent.
- Indicate in log messages which filter dropped an event.

### Fixed
- sensuctl now supports the http_proxy, https_proxy, and no_proxy environment
variables.
- returns 401 instead of 500 when issues occur refreshing the access token.
- Support Bonsai assets versions prefixed with the letter `v`.
- Fixed a bug where wrapped resources were not getting their namespaces set by
the default sensuctl configuration.
- read/writes `initializationKey` to/from `EtcdRoot`, while support legacy as fallback (read-only)
- check for a non-200 response when fetching assets
- `/silenced` now supports API filtering (commercial feature).
- Fixed event payload validation on the backend events API to validate the
payload with the URL parameters on the /events/:entity/:check endpoint and
reject events that do not match.
- The `auth/test` endpoint now returns the correct error messages.
- The `log-level` configuration option is now properly applied when running the
Sensu Agent Windows service.

### Changed
- Updated Go version from 1.13.5 to 1.13.7.
- Default `event.entity.entity_class` to `proxy` in the POST/PUT `/events` API.
- Proxy entities are now automatically created when events are published with an
entity that does not exist.

## [5.17.2] - 2020-02-19

### Fixed

- Fixed a bug where on an internal restart, enterprise HTTP routes could fail
to intialize.

## [5.17.1] - 2020-01-31

### Fixed
- Cluster configuration of sensuctl should be reset when `configure` is called.
- Some namespaces would not appear in the curated namespace functionality under
certain circonstances.
- Fix a bug with tar assets that contain hardlinked files.
- Assets name may contain capital letters.
- When `--trusted-ca-file` is used to configure sensuctl, it now detects and saves
the absolute file path in the cluster config.
- [Web] Changing order on event list will no longer cause filters to be reset.
- [Web] URLs inside annotations are now rendered as links.

## [5.17.0] - 2020-01-28

### Added
- Added the secrets provider interface and secrets provider manager to be used
by commercial secrets providers. Implemented for checks, mutators, and handlers.
- Added the `secrets` field to checks, mutators, and handlers.
- Added the `keepalive-handlers` configuration flag on the agent to specify the
entity's keepalive handlers.
- Added `event.entity.name` as a supported field selector.

### Fixed
- Fixed a memory leak in the entity cache.
- [Web] Labels with links can now be followed.
- [Web] Fixed a inconsistent crash that occurred in Firefox browsers.
- [Web] Fixed bug where event history was duplicated in the event timeline
chart.
- [Web] Fixed issue where silenced entries with a start date would result in a
crash.
- Fixed a bug where `sensuctl entity delete` was not returning an error
when attempting to delete a non-existent entity.
- sensuctl command assets installed via Bonsai will now use the "sensuctl"
namespace.
- Fixed a memory leak in the entity cache
- Users with implicit permissions to a namespace can now display resources
within that namespace via the Web UI.
- Explicit access to namespaces can only be granted via cluster-wide RBAC
resources.
- Split rules ClusterRole and Role verbs, resources and resource names on comma.
- Add support for the `--format` flag in the `sensuctl command list` subcommand.
- Namespace can be ommited from event when performing an HTTP POST request to
the `/events` endpoint.
- Fixed a bug where failing check TTL events could occur event if keepalive
failures had already occurred.

## [5.16.1] - 2019-12-18

### Fixed
- Initialize the sensu_go_events_processed counter with the `success` label so
it's always displayed.
- Fixed a performance regression that was introduced in 5.15.0, which would
cause the API to timeout past 20k agent sessions.

## [5.16.0] - 2019-12-11

### Added
- Display the JWT expiration Unix timestamp in `sensuctl config view`.
- Added the 'sensu-backend init' subcommand.
- Added a new flag, --etcd-client-urls, which should be used with sensu-backend
when it is not operating as an etcd member. The flag is also used by the new
sensu-backend init tool.
- Added the cluster's distribution to Tessen data.
- Added a new field, ClusterIDHex, to the ClusterHealth datatype.
- Added the `--etcd-discovery` and `--etcd-discovery-srv` flags to
`sensu-backend`. These are used to take advantage of the embedded etcd's
auto-discovery features.
- Added `--keepalive-critical-timeout` to define the time after which a
critical keepalive event should be created for an agent.
- Added `--keepalive-warning-timeout` which is an alias of `--keepalive-timeout`
for backwards compatibility.

### Fixed
- Add a timeout to etcd requests when retrieving the nodes health.
- Show the correct default value for the format flag in `sensuctl dump` help
usage.
- Installing sensuctl commands via Bonsai will now check for correct labels
before checking if the asset has 1 or more builds.
- Listing assets with no results returns an empty array.
- Fixed a panic that could occur when creating resources in a namespace that
does not exist.
- [Web] Links to documentation now point to the version of the product being run
instead of the latest; helpful when running an older version of Sensu.
- Fixed issue where keepalive events and events created through the agent's
socket interface could be missing a namespace.
- Fixed an issue where 'sensuctl cluster health' would hang indefinitely.
- Fixed several issues around the metadata of resources encoded using the
wrapped-json format, where the metadata would go missing when listing
resources or prevent resources from being created.

### Changed
- The backend will no longer automatically be seeded with a default admin
username and password. Users will need to run 'sensu-backend init' on every
new installation.
- Several deprecated flags were removed from sensu-backend.
- [Web] Changes to navigation. The app bar has been replaced by an omnipresent
drawer increasing the available space for content. Additionally, each page now
includes breadcrumbs.
- [Web] Switching namespaces is easier than ever, with the new and improved
switcher. The new component can be accessed from the drawer or with the shortcut
ctrl+k. For those with many namespaces the switcher now includes fuzzy search
and improved keyboard navigation.
- 'sensuctl cluster health' will now use a 3s timeout when gathering cluster
health information.
- 'sensuctl cluster health' now collects cluster health information concurrently.

## [5.15.0] - 2019-11-18

### Fixed
- Added better error logging for mutator execution.
- Fixed the order of flap detection weighting for checks.
- The pprof server now only binds to localhost.

### Added
- Added the `APIKey` resource and HTTP API support for POST, GET, and DELETE.
- Added sensuctl commands to manage the `APIKey` resource.
- Added support for api keys to be used in api authentication.
- Added support for sensu-backend service environment variables.
- Added support for timezones in check cron strings.
- Added support for extending sensuctl support with commands.

### Changed
- Moved `corev2.BonsaiAsset` to `bonsai.Asset` and moved
`corev2.OutdatedBonsaiAsset` to `bonsai.OutdatedAsset` along with subsequent
bonsai package refactors.
- Colons and periods are now allowed to be used in all resource names, with
the exception of users.

## [5.14.2] - 2019-11-04

### Changed
- Upgraded etcd to 3.3.17
- Listing namespaces is now done implicitly based on access to resources within
a namespace. Users will no longer be able to list all namespaces by default, in
new installations. Existing installations will function as before. Operators can
change to the new behaviour, by modifying the system:user role.

### Fixed
- As a result of upgrading etcd, TLS etcd clients that lose their connection will
successfully reconnect when using --no-embed-etcd.
- Check TTL switches are now correctly buried when associated events and entities
are deleted.
- Keepalive switches are now correctly buried when the keepalive event is deleted.
- Sensu now uses far fewer leases for keepalives and check TTLs, resulting in a
stability improvement for most deployments.
- Fixed a minor UX issue in interactive filter commands in sensuctl.
- Silences now successfully apply to proxy entities where the check doesn't contain
  the same subscriptions as the entity (#3356)

## [5.14.1] - 2019-10-16

### Added
- Added prometheus gauges for check schedulers.

### Fixed
- Opening an already open Bolt database should not cause sensu-agent to hang
indefinitely.
- [CLI] Dump multiple types as YAML to a file would print separator STDOUT
instead of specified file
- Fixed a bug where Sensu would crash with a panic due to a send on a closed channel.

## [5.14.0] - 2019-10-08

### Added
- [Web] Added an additional option to the error dialog allowing users to
completely wipe the application's persisted state; in lieu of them having to
manually wipe their local / session storage. This may help in the rare cases
where something in said state is leading to an uncaught exception.
- [Web] For operating systems with support for selecting a preferred light /dark
theme, the application now respects the system preference by default.
- sensuctl dump can now list the types of supported resources with --types.
- Added the `sensu_agent_version` field to the `Entity` resource, which reflects
the Sensu semver version of the agent entity.
- Added the `--etcd-heartbeat-interval` and `--etcd-election-timeout` flags to
`sensu-backend`

### Changed
- [Web] Github is not always the best place for feature requests and discussion,
as such we've changed CTA for feedback to point to Discourse instead of the
web repository's issues page.
- [Web] When a user lands on a page inside a namespace that no longer exists or
they do not have access to, the drawer is now opened so that namespace switcher
is front and center. Hopefully this should reduce any confusion around next
steps.
- Support agent TLS authentication, usable with a licensed sensu-backend.
- Updated Go version from 1.12.3 to 1.13.1.
- [GraphQL] `putWrapped` mutation now accepts wrapped JSON with empty
outer objectmeta.

### Fixed
- [Web] Fixed issue where a user with an appropriate role may have been unable
to resolve events, queue checks, and create silenced entries.
- Splayed proxy checks are now executed every interval, instead of every
`interval + interval * splay_coverage`.
- [GraphQL] Ensures that proxy entity label & annotations are redacted.
- Fixed a bug in the ring where round robin schedules would not recover
after quorum loss.
- [Web] Unauthorized errors emitted while creating silences or resolving events
are now caught and a toast is presented to communicate what occurred.
- [Web] Internal errors are now avoided when a user attempts to queue an ad-hoc
check for a keepalive.
- Do not separate asset builds into several assets unless the the tabular format
is used in `sensuctl asset list`.
- Fix the 'flag accessed but not defined' error in `sensuctl asset outdated`
- Fix generic API client's `SetTypeMeta` method. The APIGroup is now correctly
configured and by virtue unintended authorization denied errs are avoided.
- Fixed a bug where checks would stop executing after a network error.
- Fixed a bug where sensuctl create with stdin was not working.

## [5.13.2] - 2019-09-19

### Fixed
- Enterprise bug fix.

## [5.13.1] - 2019-09-10

### Fixed
- Multi-build asset definitions with no matching filters will no longer cause a panic.

## [5.13.0] - 2019-09-09

### Added
- Added the `sensuctl env` command.
- sensuctl asset add (fetches & adds assets from Bonsai).
- sensuctl asset outdated (checks for newer versions of assets from Bonsai).
- Add HTTP and directory support to `sensuctl create`
- Only validate check interval/cron when publish true

### Fixed
- sensuctl dump no longer silently discards errors.
- Interactive check create and update modes now have 'none' as the first
highlighted option, instead of nagios-perfdata.
- Fixed a bug where silences would not expire on event resolution.

## [5.12.0] - 2019-08-22

### Added
- Added functionality for the agent `--allow-list` configuration, which
whitelists check and check hook executables.
- Added the `runtime_assets` field to `HookConfig`. Assets are enabled
for check hook execution.
- Added backwards compatible content negotiation to the websocket connection.
Protobuf will be used for serialization/deserialization unless indicated by the
backend to use JSON.
- Added delete functionality for assets in the API and sensuctl.
- Added `sensuctl dump` to dump resources to a file or STDOUT.
- Added `event.check.name` as a supported field selector.
- [Web] Added timeline chart to event details view.
- Added `entity.system.arm_version` to record the value of `GOARM` at compile time.
- Added `ProviderType` field to `AuthProviderClaims`
- Added `builds` field to the `Asset` type to allow assets to specify different
URLs for each platform/architecture/arch_version.

### Changed
- The project now uses Go modules instead of dep for dependency management.
- The internal reverse proxy relied on by the dashboard has been eliminated.
- The generic etcd watcher now keeps track of revisions.
- The resource caches can now rebuild themselves in case of failures.
- Event and Entity resources can now be created without an explicit namespace;
the system will refer to the namespace in the URL.
- Events and Entities can now be created with the POST verb.
- [Web] Changed styling of namespace labels.
- Log token substitution failures more clearly.

### Fixed
- Fixed the tabular output of `sensuctl filter list` so inclusive filter expressions
are joined with `&&` and exclusive filter expressions are joined with `||`.
- The REST API now correctly only returns events for the specific entity
queried in the `GET /events/:entity` endpoint (#3141)
- Prevent a segmentation fault when running `sensuctl config view` without
configuration.
- Added entity name to the interactive sensuctl survey.
- Check hooks with `stdin: true` now receive actual event data on STDIN instead
  of an empty event.
- Prevent a segmentation fault on the agent when a command execution returns an
error.
- [Web] Fixed issue where a bad or revoked access token could crash the app.

### Removed
- Removed encoded protobuf payloads from log messages (when decoded, they can reveal
redacted secrets).

## [5.11.1] - 2019-07-18

### Fixed
- The agent now sends heartbeats to the backend in order to detect network
failures and reconnect faster.
- The default handshake timeout for the WebSocket connection negotiation has
been lowered from 45 to 15 seconds and is now configurable.

## [5.11.0] - 2019-07-10

### Added
- Silenced entries are now retrieved from the cache when determining if an event
is silenced.
- Added --disable-assets flag to sensu-agent.
- Added ability to query mutators to the GraphQL service
- Added ability to query event filters to the GraphQL service
- Added prometheus metrics for topics in wizard bus and agent sessions.
- The buffer size and worker count of keepalived, eventd & pipelined can now be
configured on sensu-backend.
- Added a `headers` field to the `Asset` struct. Headers is a map of key/value
string pairs used as HTTP headers for asset retrieval.
- Added the current user to the output of `sensuctl config view`.
- [Web] Adds list and details views for mutators
- [Web] Adds list and details views for event filters
- Added sensuctl delete command

### Changed
- [Web] Updated embedded web assets from `46cd0ee` ... `8f50155`
- The REST API now returns the `201 Created` success status response code for
POST & PUT requests instead of `204 No Content`.

### Fixed
- The REST API now returns an error when trying to delete an entity that does
not exist.
- Fixed a bug where basic authorization was not being performed on the agent websocket connection.
- Fixed an aliasing regression where event timestamps from the /events API
were not getting properly populated.
- Fixed a bug where multiple nested set handlers could be incorrectly flagged as
deeply nested.
- Fixed a bug where round robin proxy checks could fail to execute.
- Fixed a bug where watchers could enter a tight loop, causing very high CPU
usage until sensu-backend was restarted.

## [5.10.1] - 2019-06-25

### Fixed
- Fixed the entity_attributes in proxy_requests so all attributes must match
instead of only one of them.
- Fixed a bug where events were not deleted when their corresponding entity was.

## [5.10.0] - 2019-06-18

### Added
- Added POST `/api/core/v2/tessen/metrics`.
- Added the ability in TessenD to listen for metric points on the message bus,
populate, and send them to the Tessen service.
- [Web] Adds ability to delete entities
- [GraphQL] Adds simple auto-suggestion feature.
- Added a tag to all Tessen metrics to differentiate internal builds.
- Added a unique sensu cluster id, accessible by GET `/api/core/v2/cluster/id`.
- Added `sensuctl cluster id` which exposes the unique sensu cluster id.

### Changed
- [Web] Updated embedded web assets from `275386a` ... `46cd0ee`
- Refactoring of the REST API.
- Changed the identifying cluster id in TessenD from the etcd cluster id to
the sensu cluster id.
- [GraphQL] Updates `PutResource` mutation to accept an `upsert` boolean flag parameter. The `upsert` param defaults to `true`, but if set to `false` the mutation will return an error when attempting to create a duplicate resource.
- Eventd has been refactored. Users should not perceive any changes, but a
substantial amount of business logic has been moved into other packages.
- The `sensuctl create` command now accepts resources without a declared
namespace. If the namespace is omitted, the resource will be created in the
current namespace, or overridden by the `--namespace` flag.
- Eventd now uses a constant number of requests to etcd when working with
silenced entries, instead of a number that is proportional to the number of
subscriptions in a check.

### Fixed
- The check state and check total_state_change properties are now more correct.
- Scheduling proxy checks now consumes far fewer CPU resources.
- [Web] Unless required- scrollbars on code blocks are hidden.
- [Web] Ensure that we redirect user to a valid namespace when first signing in.
- [Web] Correctly display timeout value for handlers.
- [Web] Avoid exception when parsing non-standard cron statements. (Eg.
`@every 1h` or `@weekly`)
- The resources metadata are now validated with the request URI.

## [5.9.0] - 2019-05-29

### Added
- [GraphQL] Added field to retrieve REST API representation of a resource to
  each core type
- [Web] Add views for handlers

### Changed
- [Web] Updated embedded web assets from `9d91d7f` ... `275386a`
- [Web] Implements simpler & more efficient filtering.
- [GraphQL] fields that previously accepted a JS filter have been deprecated and
  replaced with a simpler syntax.

### Fixed
- Fixed the behaviors for check `Occurrences` and `OccurrencesWatermark`.
- Fixed a panic that could occur when seeding initial data.
- [Web] Compress dashboard assets
- [Web] Fixed regression where dashboard assets were no longer compressed.
- Fixed listing of silenced entries by check or subscription.
- The docker-compose.yaml file now refers to the sensu/sensu:latest image.

## [5.8.0] - 2019-05-22

### Added
- Added per resource counts to tessen data collection.
- Added event processing counts to tessen data collection.
- Added ability to query for `Handlers` (individual and collections) from the GraphQL query endpoint.
- Added `/version` to retrieve the current etcd server/cluster version and the sensu-backend version.
- --etcd-cipher-suites option is now available for sensu-backend.
- Added the `--chunk-size` flag to `sensuctl * list` sub-commands

### Changed
- eventd and keepalived now use 1000 handlers for events.
- etcd database size and request size are now configurable.
- Most resources now use protobuf serialization in etcd.

### Fixed
- Only bury switchsets of checks that no longer have a TTL, in order to reduce
the number of write operations made to etcd.
- Fixed keepalives switchsets for entities with deregistration.
- Fixed continue token generation in namespace and user pagination.

## [5.7.0] - 2019-05-09

### Added
- Added a Windows service wrapper for sensu-agent. See
"sensu-agent service --help" for more information.

### Fixed
- Fixed `sensuctl` color output on Windows.
- Fixed a regression in `sensuctl cluster` json/wrapped-json output.
- Fixed a regression that caused listing objects for a given namespace to also
  include results from namespaces sharing a similar prefix.

## [5.6.0] - 2019-04-30

### Added
- Added filtering support to `sensuctl`. This feature only works against a
  `sensu-backend` with a valid enterprise license.
- Added fields getter functions for resources available via the REST API.
- Added the message bus to Tessend in order to track Tessen configuration changes from the API.
- Added a performance optimizing `Count()` function to the generic store.
- Added a hexadecimal Cluster ID title to the `sensuctl cluster health` and
`sensuctl cluster member-list` commands in tabular format.
- Added a `Header` field to the `HealthResponse` type returned by `/health`.

### Fixed
- Fixed the agent `--annotations` and `--labels` flags.

## [5.5.1] - 2019-04-15

### Changed
- Added parsing annoatations to sensu-agent, both from agent.yml and command line arguments
- Updated Go version from 1.11.4 to 1.12.3 for CI builds.
- Changed the 1.x `client` field to `source` in the 1.x compatible agent socket. The `client` field is now deprecated.
- Deprecated the agent TCP/UDP sockets in favor of the agent rest api.
- [GraphQL] Added mutation to create / update using wrapped resources.
- [GraphQL] Added field returning wrapped resource given ID.
- apid uses a new generic router for listing resources.
- The store uses the generic List function for listing resources.

### Fixed
- Fixed an issue where etcd watchers were used incorrectly. This was causing
100% CPU usage in some components, as they would loop endlessly trying to get
results from watchers that broke, due to their stream terminating. Other
components would simply stop updating. Watchers now get reinstated when the
client regains connectivity.
- Fixed the `/events/:entity` route in the REST API.
- Fixed a bug where the --labels arg was not working as expected in sensu-agent.

## [5.5.0] - 2019-04-03

### Added
- Added the TessenD daemon.
- Added an etcd watcher for tessen configuration.
- Added ring support for TessenD so that the service is invoked in a
round-robin fashion within a cluster.
- Added `tessen opt-in` command to `sensuctl`.
- Added `tessen opt-out` command to `sensuctl`.
- Added `tessen info` command to `sensuctl`.
- Added more verbose logging to indicate when a proxy request matches an entity according to its entity attributes.

### Removed
- Removed the unused etcd watcher for hook configurations.

### Fixed
- [Web] Ensure user chip is never rendered when creator is not present.

## [5.4.0] - 2019-03-27

### Added
- Add support for pagination to the API
- Add two new flags for `backend` daemon to optionally allow for separate TLS
  cert/key for dashboard. the flags are: `--dashboard-cert-file` and
  `--dashboard-key-file`. The dashboard will use the same TLS config of the API
  unless these new flags are specified.
- Added notion of asset collections to dashboard daemon
- Added a store for Tessen opt-in/opt-out configuration.
- Added /tessen GET and PUT endpoints to the API.
- Added queueing to the agent /events API

### Changed
- [Web] Updated dependencies that had warnings
- [Web] Updated dependency babel to ^7.4
- [Web] Updated UI library to ^3.8

### Fixed
- Fixed a bug in `sensuctl` where global/persistent flags, such as `--namespace`
  and `--config-dir`, would get ignored if they were passed after a sub-command
  local flag, such as `--format`.
- Fixed a bug in `sensuctl` where handlers and filters would only be deleted
  from the default namespace, unless a `--namespace` flag was specified.
- Fixed a bug where events could be stored without a timestamp.
- Fixed a bug where metrics could be persisted to etcd in some cases.
- Fixed a bug where agents would sometimes refuse to terminate on SIGTERM and
  SIGINT.
- Fixed a bug where agents would always try to reconnect to the same backend,
  even when multiple backends were specified. Agents will now try to connect to
  other backends, in pseudorandom fashion.
- [Web] Avoids crash when the creator of a check is inaccessible.
- [Api] Respond with 404 from the users endpoint when user for given name cannot
  be found.
- Commands wrap on the event details page and will display "-" if there is no
  command (keepalives)

## [5.3.0] - 2019-03-11

### Added
- Added additional check config and entity information to event details page.
- Fixed all known TLS vulnerabilities affecting the backend server:
    - TLS min version increased to 1.2
    - Removed ALL but perfect-forward-secrecy ciphers
- Removed requirement of specifying `--trusted-ca-file` when using TLS on backend
- Prevented backend from loading server TLS configuration for http client
- Enforced uniform TLS configuration for all three backend components (apid, agentd, dashboardd)
- Set http client timeout to 15 seconds for sensuctl
- Round robin scheduling is now fully functional.
- Web UI offline state detection and and alert banner.

### Changed
- Asset downloading now uses buffered I/O.

### Fixed
- Check results sent via the agent socket now support handlers.
- `sensuctl user list` can now output yaml and wrapped-json
- Fixed bug with how long commands were displayed on check details page.
- Assets downloads no longer specify a client timeout.
- Fixed a bug where agent entity subscriptions would be communicated to the
  backend incorrectly. Due to the scheduler using the subscriptions from the
  HTTP header, this does not have any effect on scheduling.
- Web - Fixes issue where timeout value was not displayed.
- Fixed bug with how long commands were displayed on check details page.

### Removed
- Removed the concept of "edition" and the edition header.

## [5.2.1] - 2019-02-11

### Fixed
- Fixed a regression in the agent that would not allow proxy checks to be
run for subsequent executions.
### Added
- Web UI - support for labels and annotations

## [5.2.0] - 2019-02-06

### Added
- Added support for the following TLS related options to `sensuctl`:
`--trusted-ca-file` and `--insecure-skip-tls-verify`. This allows sensuctl
users to use a self-signed certificate without adding it to the operating
system's CA store, either by explicitly trusting the signer, or by disabling
TLS hostname verification.
- Added a generic watcher in the store.
- Added `RemoveProvider` method to authenticator.
- Check output truncation support has been added. Check output can be truncated
by adjusting the max_output_size and discard_output properties.
- Added ability to silence/unsilence from the event details page.
- Added support for wrapped resources in the API with `sensuctl create` &
`sensuctl edit`.
- Web UI - platform version displays on the entity details page.
- Web UI - include proxy request configuration on check details page.
- Web UI - display deregistration config on the entity details page.

### Changed
- Removed unused workflow `rel_build_and_test` in CircleCI config.
- Moved the `Provider` interface to `api/core/v2` package.
- Moved the `Authenticator` interface to `backend/authentication` package.
- Updated confirmation messages for sensuctl commands: `Created`, `Deleted` and
`Updated` instead of `OK`.
- Exported some functions and methods in the CLI client.
- The API authenticator now identifies providers by their name only.

### Fixed
- Check TTL failure events are now much more reliable, and will persist even
in the presence cluster member failures and cluster restarts.
- Fix snakeCase version of keys in typeMap for acronyms.
- Fixed a bug in keepalive processing that could result in a crash.
- Pin childprocess to v0.9.0 in CircleCI so fpm can be installed.
- Substitutions applied to command & hooks are now omitted from events.
- Fixes a bug where generic store methods assumed a namespace was provided for non-namespaced resources.
- Keepalive and check TTL database state is now properly garbage-collected on
entity deletion.
- Fixed a bug where `sensuctl version` required configuration files to exist.
- Updates the copy on the confirm disable dialog to accurately reflect the
operation.

## [5.1.1] - 2019-01-24

### Added
- Added the notion of authentication providers.

### Changed
- Improved logging for errors in proxy check requests.
- Updated Go version from 1.10 to 1.11.4.
- Refactoring of the internal authentication mechanism into a `basic`
authentication provider.
- Modified private generic store methods as public functions.
- Improved logging for errors in proxy check requests.
- Updated Go version from 1.10 to 1.11.4.
- Changed keepalive event to include check.output

### Fixed
- Fixed a bug where `sensuctl edit` was not removing the temp file it created.
- Fixed a bug where adhoc checks were not retrieving asset dependencies.
- Fixed a bug where check updates would cause the check to immediately fire.
- Fixed a bug where a bad line in check output would abort metric extraction.
An error is now logged instead, and extraction continues after a bad line is encountered.
- Keepalive events will now continue to fire after cluster restarts.
- Fixed a panic in the dashboardd shutdown routine.
- Fixed a bug where deleting a non-existent entity with sensuctl would not return an error.
- Web UI - toolbar menu buttons now switch with dark theme.
- Web UI - some buttons easier to see with dark theme.
- Agents will now take proxy entity names into consideration when guarding
against duplicate check requests.

### Changed
- Improved logging for errors in proxy check requests.
- Updated Go version from 1.10 to 1.11.4.

## [5.1.0] - 2018-12-18

### Added
- Support for the trusted-ca-file and insecure-skip-tls-verify flags in
  sensu-agent. These flags have the same meaning and use as their sensu-backend
  counterparts.

### Changed
- Default location for sensu-backend data has changed from /var/lib/sensu to
  /var/lib/sensu/sensu-backend. See release notes for more information.

### Fixed
- Keepalive and check TTL failure events now fire continuously until resolved.
- Listing an empty set of assets now correctly returns [] instead of null.
- Fixed API endpoint used by the CLI to create hooks via the 'sensuctl create'
  command. It's now possible to create objects of type 'Hook' with this command
  again.
- Firefox status icons not fully rendering

## [5.0.1] - 2018-12-12

### Changed
- Added --etcd-advertise-client-urls options to docker-compose.yaml sensu-backend start command

### Fixed
- Prevent a panic when using an external etcd cluster.
- Silences List in web ui sorted by ascending order; defaults to descending
- Reduces shuffling of items as events list updates
- Fixed error in UI where status value could not be coerced
- Copy local environment variables into execution context when running checks
- Ensure environment variables are joined with a semicolon on Windows
- Command arguments are no longer needlessly escaped on Windows
- Backend environments are now included in handler & mutator execution requests.

## [5.0.0] - 2018-11-30

### Added
- Add the `etcd-advertise-client-urls` config attribute to sensu-backend
- Support for multiple API versions added to sensuctl create
- Support for metadata added to wrapped resources (yaml, wrapped-json)
- Added the backend configuration attributes `api-listen-address` & `api-url`.
- Adds feedback when rerunning check[s] in the web app

### Removed
- Check subdue functionality has been disabled. Users that have checks with
subdues defined should delete and recreate the check. The subdue feature was
found to have issues, and we are re-working the feature for a future release.
- Filter when functionality has been disabled. Users that have filters with
'when' properties defined should delete and recreate the filter. Filter when
uses the same facility as check subdue for handling time windows.
- Removed event.Hooks and event.Silenced deprecated fields
- Extensions have been removed until we have time to revisit the feature.

### Changed
- Assets and checks environments are now merged, with a preference given to the
  values coming from the check's environment.
- Assets and handlers environments are now merged, with a preference given to the
  values coming from the handler's environment.
- Assets and mutators environments are now merged, with a preference given to the
  values coming from the mutator's environment.
- Metadata from wrappers and resources is now merged, with a preference given to
the values coming from the wrapper. Labels and annotations are deep-merged.
- Round-robin scheduling has been temporarily disabled.
- The dashboard now uses the `api-url` configuration attribute to connect to the
API.

### Fixed
- Fixed several resource leaks in the check scheduler.
- Fixed a bug in the dashboard where entities could not be silenced.
- Fix the `sensuctl cluster health` command.
- Fixed issue filtering by status on the events page
- Fixed interactive operations on entities in the CLI
- Removed rerun and check links for keepalives on event details page.
- Web UI - Made silencing language more clear on Silences List page
- Fixed a bug where resources from namespaces that share a common prefix, eg:
  "sensu" and "sensu-devel", could be listed together.
- Fixed a bug in the agent where the agent would deadlock after a significant
period of disconnection from the backend.
- Fixed a bug where logging events without checks would cause a nil panic.
- Removed the ability to rerun keepalives on the events list page
- A panic in keepalive/check ttl monitors causing a panic.
- Monitors are now properly namespaced in etcd.
- Updating a users groups will no longer corrupt their password
- Prevent empty error messages in sensuctl.
- Fixed a bug where keepalive failures could be influenced by check TTL
successes, and vice versa.
- Fixed a bug where check TTL events were not formed correctly.
- Fixed a web-ui bug causing the app to crash on window resize in FireFox

### Breaking Changes
- The backend configuration attributes `api-host` & `api-port` have been
replaced with `api-listen-address`.

## [2.0.0-beta.8-1] - 2018-11-15

### Added
- Assets are included on check details page.
- Adds links to view entities and checks from the events page.
- Added an agent/cmd package, migrated startup logic out of agent main
- Improved debug logging in pipeline filtering.
- Add object metadata to entities (including labels).
- Add filter query support for labels.
- Add support for setting labels on agents with the command line.
- The sensuctl tool now supports yaml.
- Add support for `--all-namespaces` flag in `sensuctl extension list`
subcommand.
- Added functionality to the dynamic synthesize function, allowing it to
flatten embedded and non-embedded fields to the top level.
- Added the sensuctl edit command.
- Added javascript filtering.

### Removed
- Govaluate is no longer part of sensu-go.

### Fixed
- Display appropriate fallback when an entity's lastSeen field is empty.
- Silences List in web ui sorted by ascending order
- Sorting button now works properly
- Fixed unresponsive silencing entry form begin date input.
- Removed lastSeen field from check summary
- Fixed a panic on the backend when handling keepalives from older agent versions.
- Fixed a bug that would prevent some keepalive failures from occurring.
- Improved event validation error messages.
- Improved agent logging for statsd events.
- Fixues issue with tooltip positioning.
- Fixed bug with toolbar menus collapsing into the overflow menu
- The agent now reconnects to the backend if its first connection attempt
  fails.
- Avoid infinite loop when code cannot be highlighted.

### Changes
- Deprecated the sensu-agent `--id` flag, `--name` should be used instead.

### Breaking Changes
- Environments and organizations have been replaced with namespaces.
- Removed unused asset metadata field.
- Agent subscriptions are now specified in the config file as an array instead
  instead of a comma-delimited list of strings.
- Extended attributes have been removed and replaced with labels. Labels are
string-string key-value pairs.
- Silenced `id`/`ID` field has changed to `name`/`Name`.
- Entity `id`/`ID` field has changed to `name`/`Name`.
- Entity `class`/`Class` field has changed to `entity_class`/`EntityClass`.
- Check `proxy_entity_id`/`ProxyEntityID` field has changed to `proxy_entity_name`/`ProxyEntityName`.
- Objects containing both a `name`/`Name` and `namespace`/`Namespace` field have been
replaced with `metadata`/`ObjectMeta` (which contains both of those fields).
- Role-based access control (RBAC) has been completely redesigned.
- Filter and token substitution variable names now match API naming. Most names
that were previously UpperCased are now lower_cased.
- Filter statements are now called expressions. Users should update their
filter definitions to use this new naming.

## [2.0.0-beta.7-1] - 2018-10-26

### Added
- Asset functionality for mutators and handlers.
- Web ui allows publishing and unpublishing on checks page.
- Web ui allows publishing and unpublishing on check details page.
- Web ui code highlighting added.

### fixed
- fixes exception thrown when web ui browser window is resized.

## [2.0.0-beta.6-2] - 2018-10-22

### Added
- Add windows/386 to binary gcs releases
- TLS authentication and encryption for etcd client and peer communication.
- Added a debug log message for interval timer initial offset.
- Added a privilege escalation test for RBAC.

### Removed
- Staging resources and configurations have been removed from sensu-go.
- Removed handlers/slack from sensu/sensu-go. It can now be found in
sensu/slack-handler.
- Removed the `Error` store and type.

### Changed
- Changed sensu-agent's internal asset manager to use BoltDB.
- Changed sensuctl title colour to use terminal's configured default for bold
text.
- The backend no longer forcibly binds to localhost.
- Keepalive intervals and timeouts are now configured in the check object of
keepalive events.
- The sensu-agent binary is now located at ./cmd/sensu-agent.
- Sensuctl no longer uses auto text wrapping.
- The backend no longer requires embedded etcd. External etcd instances can be
used by providing the --no-embed option. In this case, the client will dial
the URLs provided by --listen-client-urls.
- The sensu-agent binary is now located at ./cmd/sensu-agent.
- Sensuctl no longer uses auto text wrapping.
- The backend no longer requires embedded etcd. External etcd instances can be
used by providing the --no-embed option. In this case, the client will dial
the URLs provided by --listen-client-urls.
- Deprecated daemon `Status()` functions and `/info` (`/info` will be
re-implemented in https://github.com/sensu/sensu-go/issues/1739).
- The sensu-backend flags related to etcd are now all prefixed with `etcd` and
the older versions are now deprecated.
- Web ui entity recent events are sorted by last ok.
- etcd is now the last component to shutdown during a graceful shutdown.
- Web ui entity recent events are sorted by last ok
- Deprecated --custom-attributes in the sensu-agent command, changed to
--extended-attributes.
- Interfaced command execution and mocked it for testing.
- Updated the version of `libprotoc` used to 3.6.1.

### Fixed
- Fixed a bug in `sensuctl configure` where an output format called `none` could
  be selected instead of `tabular`.
- Fixes a bug in `sensuctl cluster health` so the correct error is handled.
- Fixed a bug where assets could not extract git tarballs.
- Fixed a bug where assets would not install if given cache directory was a
relative path.
- Fixed a bug where an agent's collection of system information could delay
sending of keepalive messages.
- Fixed a bug in nagios perfdata parsing.
- Etcd client URLs can now be a comma-separated list.
- Fixed a bug where output metric format could not be unset.
- Fixed a bug where the agent does not validate the ID at startup.
- Fixed a bug in `sensuctl cluster health` that resulted in an unmarshal
error in an unhealthy cluster.
- Fixed a bug in the web ui, removed references to keepaliveTimeout.
- Keepalive checks now have a history.
- Some keepalive events were misinterpreted as resolution events, which caused
these events to be handled instead of filtered.
- Some failing keepalive events were not properly emitted after a restart of
sensu-backend.
- The check output attribute is still present in JSON-encoded events even if
empty.
- Prevent an empty Path environment variable for agents on Windows.
- Fixed a bug in `sensuctl check update` interactive mode. Boolean defaults
were being displayed rather than the check's current values.
- Use the provided etcd client TLS information when the flag `--no-embed-etcd`
is used.
- Increase duration delta in TestPeriodicKeepalive integration test.
- Fixed some problems introduced by Go 1.11.

### Breaking Changes
- Removed the KeepaliveTimeout attribute from entities.

## [2.0.0-beta.4] - 2018-08-14

### Added
- Added the Sensu edition in sensuctl config view subcommand.
- List the supported resource types in sensuctl.
- Added agent ID and IP address to backend session connect/disconnect logs
- Licenses collection for RHEL Dockerfiles and separated RHEL Dockerfiles.

### Changed
- API responses are inspected after each request for the Sensu Edition header.
- Rename list-rules subcommand to info in sensuctl role commmand with alias
for backward compatibility.
- Updated gogo/protobuf and golang/protobuf versions.
- Health API now returns etcd alarms in addition to cluster health.

### Fixed
- Fixed agentd so it does not subscribe to empty subscriptions.
- Rules are now implicitly granting read permission to their configured
environment & organization.
- The splay_coverage attribute is no longer mandatory in sensuctl for proxy
check requests and use its default value instead.
- sensu-agent & sensu-backend no longer display help usage and duplicated error
message on startup failure.
- `Issued` & `History` are now set on keepalive events.
- Resolves a potential panic in `sensuctl cluster health`.
- Fixed a bug in InfluxDB metric parsing. The timestamp is now optional and
compliant with InfluxDB line protocol.
- Fixed an issue where adhoc checks would not be issued to all agents in a
clustered installation.

### Breaking Changes
- Corrects the check field `total_state-change` json tag to `total_state_change`.

## [2.0.0-beta.3-1] - 2018-08-02

### Added
- Added unit test coverage for check routers.
- Added API support for cluster management.
- Added sensuctl cluster member-list command.
- Added Sensu edition detection in sensuctl.
- Added sensuctl cluster member-add command.
- Added API client support for enterprise license management.
- Added a header to API calls that returns the current Sensu Edition.
- Added sensuctl cluster health command.

### Changed
- The Backend struct has been refactored to allow easier customization in
enterprise edition.
- Use etcd monitor instead of in-memory monitor.
- Refactoring of the cmd package for sensuctl to allow easier customization in
the enterprise edition.
- Upgrade dep to v0.5.0
- Added cluster health information to /health endpoint in sensu-backend.

### Fixed
- Fixed `sensuctl completion` help for bash and zsh.
- Fixed a bug in build.sh where versions for Windows and Mac OS were not
generated correctly.
- Display the name of extensions with table formatting in sensuctl.
- Fixed TLS issue that occurred when dashboard communicated with API.
- Check TTL now works with round robin checks.
- Format string for --format flag help now shows actual arguments.
- Push the sensu/sensu:nightly docker image to the Docker Hub.
- Replaced dummy certs with ones that won't expire until 100 years in the
future.
- Fixed a bug where clustered round robin check execution executed checks
too often.
- Catch errors in type assertions in cli.
- Fixed a bug where users could accidentally create invalid gRPC handlers.

### Removed
- Removed check subdue e2e test.
- Removed unused Peek method in the Ring data structure.

### Breaking Changes
- Removed deprecated import command.

## [2.0.0-beta.2] - 2018-06-28

### Added
- Performed an audit of events and checks. Added `event.HasCheck()` nil checks
prior to assuming the existence of said check.
- Added a Create method to the entities api.
- Added the ability to set round robin scheduling in sensuctl
- Added Output field to GRPC handlers
- Additional logging around handlers
- Accept additional time formats in sensuctl
- Entities can now be created via sensuctl.
- Added the format `wrapped-json` to sensuctl `configure`, `list` and `info`
commands, which is compatible with `sensuctl create`.
- Added debug event log with all event data.
- Added yml.example configurations for staging backend and agents.
- Added test resources in `testing/config/resources.json` to be used in staging.
- Added all missing configuration options to `agent.yml.example` and
`backend.yml.example`.
- Added environment variables to checks.
- Added logging redaction integration test.
- Added check token substitution integration test.
- Added the `sensuctl config view` subcommand.
- Added extension service configuration to staging resources.
- Added some documentation around extensions.
- Added Dockerfile.rhel to build RHEL containers.

### Changed
- Upgraded gometalinter to v2.
- Add logging around the Sensu event pipeline.
- Split out the docker commands in build script so that building images and
  pushing can be done separately.
- Migrated the InfluxDB handler from the sensu-go repository to
github.com/nikkiki/sensu-influxdb-handler
- Entry point for sensu-backend has been changed to
  `github.com/sensu/sensu-go/cmd/sensu-backend`
- Don't allow unknown fields in types that do not support custom attributes
when creating resources with `sensuctl create`.
- Provided additional context to metric event logs.
- Updated goversion in the appveyor configuration for minor releases.
- Use a default hostname if one cannot be retrieved.
- Return an error from `sensuctl configure` when the configured organization
or environment does not exist.
- Remove an unnecessary parameter from sensuctl environment create.
- The profile environment & organization values are used by default when
creating a resource with sensuctl.
- Migrated docker image to sensu Docker Hub organization from sensuapp.
- Use the sensu/sensu image instead of sensu/sensu-go in Docker Hub.

### Fixed
- Prevent panic when verifying if a metric event is silenced.
- Add logging around the Sensu event pipeline
- Marked silenced and hooks fields in event as deprecated
- Fixed a bug where hooks could not be created with `create -f`
- Metrics with zero-values are now displayed correctly
- Fix handler validation routine
- Fixed a small bug in the opentsdb transformer so that it trims trailing
whitespace characters.
- Sensu-agent logs an error if the statsd listener is unable to start due to an
invalid address or is stopped due to any other error.
- Fixed a bug where --organization and --environment flags were hidden for all
commands
- Fix a bug where environments could not be created with sensuctl create
- StatsD listener on Windows is functional
- Add version output for dev and nightly builds (#1320).
- Improve git version detection by directly querying for the most recent tag.
- Fixed `sensuctl create -f` for `Role`
- Fixed `sensuctl create -f` for `Event`
- Added validation for asset SHA512 checksum, requiring that it be at least 128
characters and therefore fixing a bug in sensuctl
- Silenced IDs are now generated when not set in `create -f` resources
- API requests that result in a 404 response are now logged
- Fixed a bug where only a single resource could be created with
`sensuctl create` at a time.
- Fixed a bug where environments couldn't be deleted if there was an asset in
the organization they reside in.
- Dashboard's backend reverse proxy now works with TLS certs are configured.
- Fixed a bug with the IN operator in query statements.
- Boolean fields with a value of `false` now appear in json format (removed
`omitempty` from protobufs).
- The sensuctl create command no longer prints a spurious warning when
non-default organizations or environments are configured.
- When installing assets, errors no longer cause file descriptors to leak, or
lockfiles to not be cleaned up.
- Fixed a bug where the CLI default for round robin checks was not appearing.
- Missing custom attributes in govaluate expressions no longer result in
an error being logged. Instead, a debug message is logged.
- Update AppVeyor API token to enable GitHub deployments.
- Allow creation of metric events via backend API.
- Fixed a bug where in some circumstances checks created with sensuctl create
would never fail.
- Fixed a goroutine leak in the ring.
- Fixed `sensuctl completion` help for bash and zsh.

### Removed
- Removed Linux/386 & Windows/386 e2e jobs on Travis CI & AppVeyor
- Removed check output metric extraction e2e test, in favor of more detailed
integration coverage.
- Removed the `leader` package
- Removed logging redaction e2e test, in favor of integration coverage.
- Removed check token substitution e2e test, in favor of integration coverage.
- Removed round robin scheduling e2e test.
- Removed proxy check e2e test.
- Removed check scheduling e2e test.
- Removed keepalive e2e test.
- Removed event handler e2e test.
- Removed `sensuctl` create e2e tests.
- Removed hooks e2e test.
- Removed assets e2e test.
- Removed agent reconnection e2e test.
- Removed extensions e2e test.

## [2.0.0-beta.1] - 2018-05-07
### Added
- Add Ubuntu 18.04 repository
- Support for managing mutators via sensuctl.
- Added ability to sort events in web UI.
- Add PUT support to APId for the various resource types.
- Added flags to disable the agent's API and Socket listeners
- Made Changelog examples in CONTRIBUTING.md more obvious
- Added cli support for setting environment variables in mutators and handlers.
- Added gRPC extension service definition.
- The slack handler now uses the iconURL & username flag parameters.
- Support for nightlies in build/packaging tooling.
- Added extension registry support to apid.
- Added extension registry to the store.
- Add sensuctl create command.
- Adds a statsd server to the sensu-agent which runs statsd at a configurable
flush interval and converts gostatsd metrics to Sensu Metric Format.
- Add event filtering to extensions.
- Proper 404 page for web UI.
- Add sensuctl extension command.
- Add extensions to pipelined.
- Added more tests surrounding the sensu-agent's statsd server and udp port.
- Add the `--statsd-event-handlers` flag to sensu-agent which configures the
event handlers for statsd metrics.
- Add default user with username "sensu" with global, read-only permissions.
- Add end-to-end test for extensions.
- Add configuration setting for backend and agent log level.
- Add extension package for building third-party Sensu extensions in Go.
- Add the `--statsd-disable` flag to sensu-agent which configures the
statsd listener. The listener is enabled by default.
- Added an influx-db handler for events containing metrics.
- Add 'remove-when' and 'set-when' subcommands to sensuctl filter command.
- Added the Transformer interface.
- Added a Graphite Plain Text transformer.
- Add support for `metric_format` and `metric_handlers` fields in the Check and
CheckConfig structs.
- Add CLI support for `metric_format` and `metric_handlers` fields in `sensuctl`.
- Add support for metric extraction from check output for `graphite_plaintext`
transformer.
- Added a OpenTSDB transformer.
- Add support for metric extraction from check output for `opentsdb_line`
- Added a Nagios performance data transformer.
- Add support for metric extraction from check output for `nagios_perfdata`
- Added an InfluxDB Line transformer.
- Add support for metric extraction from check output for `influxdb_line`
transformer.
- Add e2e test for metric extraction.

### Changed
- Changed the maximum number of open file descriptors on a system to from 1024
(default) to 65535.
- Increased the default etcd size limit from 2GB to 4GB.
- Move Hooks and Silenced out of Event and into Check.
- Handle round-robin scheduling in wizardbus.
- Added informational logging for failed entity keepalives.
- Replaced fileb0x with vfsgen for bundling static assets into binary. Nodejs 8+
and yarn are now dependencies for building the backend.
- Updated etcd to 3.3.2 from 3.3.1 to fix an issue with autocompaction settings.
- Updated and corrected logging style for variable fields.
- Build protobufs with go generate.
- Creating roles via sensuctl now supports passing flags for setting permissions
  rules.
- Removed -c (check) flag in sensuctl check execute command.
- Fix a deadlock in the monitor.
- Don't allow the bus to drop messages.
- Events list can properly be viewed on mobile.
- Updated Sirupsen/logrus to sirupsen/logrus and other applicable dependencies using the former.
- Set default log level to 'warn'.
- Optimize check marshaling.
- Silenced API only accepts 'id' parameter on DELETE requests.
- Disable gostatsd internal metric collection.
- Improved log entries produced by pipelined.
- Allow the InfluxDB handler to parse the Sensu metric for an InfluxDB field tag
and measurement.
- Removed organization and environment flags from create command.
- Changed `metric_format` to `output_metric_format`.
- Changed `metric_handlers` to `output_metric_handlers`.

### Fixed
- Terminate processes gracefully in e2e tests, allowing ports to be reused.
- Shut down sessions properly when agent connections are disrupted.
- Fixed shutdown log message in backend
- Stopped double-writing events in eventd
- Agents from different orgs/envs with the same ID connected to the same backend
  no longer overwrite each other's messagebus subscriptions.
- Fix the manual packaging process.
- Properly log the event being handled in pipelined
- The http_check.sh example script now hides its output
- Silenced entries using an asterisk can be deleted
- Improve json unmarshaling performance.
- Events created from the metrics passed to the statsd listener are no longer
swallowed. The events are sent through the pipeline.
- Fixed a bug where the Issued field was never populated.
- When creating a new statsd server, use the default flush interval if given 0.
- Fixed a bug where check and checkconfig handlers and subscriptions are null in rendered JSON.
- Allow checks and hooks to escape zombie processes that have timed out.
- Install all dependencies with `dep ensure` in build.sh.
- Fixed an issue in which some agents intermittently miss check requests.
- Agent statsd daemon listens on IPv4 for Windows.
- Include zero-valued integers in JSON output for all types.
- Check event entities now have a last_seen timestamp.
- Improved silenced entry display and UX.
- Fixed a small bug in the opentsdb transformer so that it trims trailing
whitespace characters.

## [2.0.0-nightly.1] - 2018-03-07
### Added
- A `--debug` flag on sensu-backend for enabling a pprof HTTP endpoint on localhost.
- Add CLI support for adhoc check requests.
- Check scheduler now handles adhoc check requests.
- Added `set-FIELD` and `remove-FIELD` commands for all updatable fields
of a check. This allows updating single fields and completely clearing out
non-required fields.
- Add built-in only_check_output mutator to pipelined.
- Allow publish, cron, ttl, timeout, low flap threshold and more fields to be
set when importing legacy settings.
- Add CPU architecture in system information of entities.
- The `sensuctl user change-password` subcommand now accepts flag parameters.
- Configured and enabled etcd autocompaction.
- Add event metrics type, implementing the Sensu Metrics Format.
- Agents now try to reconnect to the backend if the connection is lost.
- Added non-functional selections for resolving and silencing to web ui
- Add LastOk to check type. This will be updated to reflect the last timestamp
of a successful check.
- Added GraphQL explorer to web UI.
- Added check occurrences and occurrences_watermark attributes from Sensu 1.x.
- Added issue template for GitHub.
- Added custom functions to evaluate a unix timestamp in govaluate.

### Changed
- Refactor Check data structure to not depend on CheckConfig. This is a breaking
change that will cause existing Sensu alpha installations to break if upgraded.
This change was made before beta release so that further breaking changes could
be avoided.
- Make indentation in protocol buffers files consistent.
- Refactor Hook data structure. This is similar to what was done to Check,
except that HookConfig is now embedded in Hook.
- Refactor CheckExecutor and AdhocRequestExecutor into an Executor interface.
- Changed the sensu-backend etcd flag constants to match the etcd flag names.
- Upgraded to Etcd v3.3.1
- Removed 3DES from the list of allowed ciphers in the backend and agent.
- Password input fields are now aligned in  `sensuctl user change-password`
subcommand.
- Agent backend URLs without a port specified will now default to port 8081.
- Travis encrypted variables have been updated to work with travis-ci.org
- Upgraded all builds to use Go 1.10.
- Use megacheck instead of errcheck.
- Cleaned agent configuration.
- We no longer duplicate hook execution for types that fall into both an exit
code and severity (ex. 0, ok).
- Updated the sensuctl guidelines.
- Changed travis badge to use travis-ci.org in README.md.
- Govaluate's modifier tokens can now be optionally forbidden.
- Increase the stack size on Travis CI.
- Refactor store, queue and ring interfaces, and daemon I/O details.
- Separated global from local flags in sensuctl usage.

### Fixed
- Fixed a bug in time.InWindow that in some cases would cause subdued checks to
be executed.
- Fixed a bug in the HTTP API where resource names could not contain special
characters.
- Resolved a bug in the keepalive monitor timer which was causing it to
erroneously expire.
- Resolved a bug in how an executor processes checks. If a check contains proxy
requests, the check should not duplicately execute after the proxy requests.
- Removed an erroneous validation statement in check handler.
- Fixed HookList `hooks` validation and updated `type` validation message to
allow "0" as a valid type.
- Events' check statuses & execution times are now properly added to CheckHistory.
- Sensu v1 Check's with TTL, timeout and threshold values can now be imported
correctly.
- Use uint32 for status so it's not empty when marshalling.
- Automatically create a "default" environment when creating a new organization.

## [2.0.0-alpha.17] - 2018-02-13
### Added
- Add .gitattributes file with merge strategy for the Changelog.
- Context switcher added for dashboard.
- Add API support for adhoc check requests.
- Check scheduler now supports round-robin scheduling.
- Added better error checking for CLI commands and support for mutually
exclusive fields.
- Added `--interactive` flag to CLI which is required to run interactive mode.
- Added CLI role rule-add Organization and Environment interactive prompts.
- Added events page list and simple buttons to filter

### Changed
- Silenced `begin` supports human readable time (Format: Jan 02 2006 3:04PM MST)
in `sensuctl` with optional timezone. Stores the field as unix epoch time.
- Increased the timeout in the store's watchers tests.
- Incremental retry mechanism when waiting for agent and backend in e2e tests.
- Renamed CLI asset create interactive prompt "Org" to "Organization".

### Fixed
- Fixed required flags in `sensuctl` so requirements are enforced.
- Add support for embedded fields to dynamic.Marshal.

## [2.0.0-alpha.16] - 2018-02-07
### Added
- Add an e2e test for proxy check requests.
- Add integration tests to our CI.
- Context switcher added for dashboard
- Add api support for adhoc check requests.

### Fixed
- Tracks in-progress checks with a map and mutex rather than an array to
increase time efficiency and synchronize goroutines reading from and writing
to that map.
- Fixed a bug where we were attempting to kill processes that had already
finished before its allotted execution timeout.
- Fixed a bug where an event could erroneously be shown as silenced.
- Properly log errors whenever a check request can't be published.
- Fixed some build tags for tests using etcd stores.
- Keepalive monitors now get updated with changes to a keepalive timeout.
- Prevent tests timeout in queue package
- Prevent tests timeout in ring package
- Fixed a bug in the queue package where timestamps were not parsed correctly.
- Fixed Ring's Next method hanging in cases where watch events are not propagated.

### Changed
- Queues are now durable.
- Refactoring of the check scheduling integration tests.
- CLI resource delete confirmation is now `(y/N)`.

### Removed
- Dependency github.com/chzyer/readline

## [2.0.0-alpha.15] - 2018-01-30
### Added
- Add function for matching entities to a proxy check request.
- Added functions for publishing proxy check requests.
- Added proxy request validation.
- CLI functionality for proxy check requests (add set-proxy-requests command).
- Entities have been added to the state manager and synchronizer.
- Added package leader, for facilitating execution by a single backend.
- Proxy check requests are now published to all entities described in
`ProxyRequests` and `EntityAttributes`.
- Add quick navigation component for dashboard

### Changed
- Govaluate logic is now wrapped in the `util/eval` package.
- Cron and Interval scheduling are now mutually exclusive.

### Fixed
- Fixed a bug where retrieving check hooks were only from the check's
organization, rather than the check's environment, too.

## [2.0.0-alpha.14] - 2018-01-23
### Added
- Add `Timeout` field to CheckConfig.
- CLI functionality for check `Timeout` field.
- Add timeout support for check execution.
- Add timeout support for check hook execution.
- Token substitution is now available for check hooks
- Add an e2e test for logging redaction
- Support for `When` field in `Filter` which enables filtering based on days
and times of the week.
- New gRPC inspired GraphQL implementation. See
[graphql/README](backend/apid/graphql/README.md) for usage.
- Support for TTLs in check configs to monitor stale check results.

### Changed
- Moved monitor code out of keepalived and into its own package.
- Moved KeyBuilder from etcd package to store package.

## [2.0.0-alpha.13] - 2018-01-16
### Added
- Logging redaction for entities

### Fixed
- Fixed e2e test for token substitution on Windows
- Fixed check subdue unit test for token substitution on Windows
- Consider the first and last seconds of a time window when comparing the
current time
- Fixed Travis deploy stage by removing caching for $GOPATH
- Parse for [traditional cron](https://en.wikipedia.org/wiki/Cron) strings, rather than [GoDoc cron](https://godoc.org/github.com/robfig/cron) strings.

### Changed
- Removed the Visual Studio 2017 image in AppVeyor to prevent random failures
- Made some slight quality-of-life adjustments to build-gcs-release.sh.

## [2.0.0-alpha.12] - 2018-01-09
### Added
- Add check subdue mechanism. Checks can now be subdued for specified time
windows.
- Silenced entries now include a `begin` timestamp for scheduled maintenance.
- Store clients can now use [watchers](https://github.com/sensu/sensu-go/pull/792) to be notified of changes to objects in the store.
- Add check `Cron` field. Checks can now be scheduled according to the cron
string stored in this field.
- Add a distributed queue package for use in the backend.
- Token substitution is now available for checks.
- CLI functionality for check `Cron` field.
- Add an e2e test for cron scheduling.
- Add an e2e test for check hook execution.

## [2.0.0-alpha.11] - 2017-12-19
### Breaking Changes
- The `Source` field on a check has been renamed to `ProxyEntityID`. Any checks
using the Source field will have to be recreated.

### Added
- Silenced entries with ExpireOnResolve set to true will now be deleted when an
event which has previously failing was resolved
- TCP/UDP sockets now accept 1.x backward compatible payloads. 1.x Check Result gets translated to a 2.x Event.
- Custom attributes can be added to the agent at start.
- New and improved Check Hooks are implemented (see whats new about hooks here: [Hooks](https://github.com/sensu/sensu-alpha-documentation/blob/master/08-hooks.md))
- Add check subdue CLI support.

### Changed
- Avoid using reflection in time.InWindows function.
- Use multiple parallel jobs in CI tools to speed up the tests
- Pulled in latest [github.com/coreos/etcd](https://github.com/coreos/etcd).
- Includes fix for panic that occurred on shutdown.
- Refer to their
[changelog](https://github.com/gyuho/etcd/blob/f444abaae344e562fc69323c75e1cf772c436543/CHANGELOG.md)
for more.
- Switch to using [github.com/golang/dep](https://github.com/golang/dep) for
managing dependencies; `vendor/` directory has been removed.
- See [README](README.md) for usage.

## [2.0.0-alpha.10] - 2017-12-12
### Added
- End-to-end test for the silencing functionality
- Silenced events are now identified in sensuctl

### Changed
- Events that transitioned from incidents to a healthy state are no longer
filtered by the pipeline
- Errcheck was added to the build script, and the project was given a once-over
to clean up existing errcheck lint.
- Creating a silenced entry via sensuctl no longer requires an expiry value

### Fixed
- Entities can now be silenced using their entity subscription
- Fixed a bug in the agent where it was ignoring keepalive interval and timeout
settings on start
- Keepalives now alert when entities go away!
- Fixed a bug in package dynamic that could lead to an error in json.Marshal
in certain cases.
- Fixed an issue in keepalived to handle cases of nil entities in keepalive
messages

## [2.0.0-alpha.9] - 2017-12-5
### Added
- Proxy entities are now dynamically created through the "Source" attribute of a
check configuration
- Flag to sensuctl configure allowing it to be configured non-interactively
(usage: --non-interactive or -n)
- New function SetField in package dynamic, for setting fields on types
supporting extended attributes.
- Automatically append entity:entityID subscription for agent entities
- Add silenced command to sensuctl for silencing checks and subscriptions.
- Add healthz endpoint to agent api for checking agent liveness.
- Add ability to pass JSON event data to check command STDIN.
- Add POST /events endpoint to manually create, update, and resolve events.
- Add "event resolve" command to sensuctl to manually resolve events.
- Add the time.InWindow & time.InWindows functions to support time windows, used
in filters and check subdue

### Fixed
- Fixed a bug in how silenced entries were deleted. Only one silenced entry will
be deleted at a time, regardless of wildcard presence for subscription or check.

## [2.0.0-alpha.8] - 2017-11-28
### Added
- New "event delete" subcommand in sensuctl
- The "Store" interface is now properly documented
- The incoming request body size is now limited to 512 KB
- Silenced entries in the store now have a TTL so they automatically expire
- Initial support for custom attributes in various Sensu objects
- Add "Error" type for capturing pipeline errors
- Add registration events for new agents
- Add a migration tool for the store directly within sensu-backend

### Changed
- Refactoring of the sensu-backend API
- Modified the description for the API URL when configuring sensuctl
- A docker image with the master tag is built for every commit on master branch
- The "latest" docker tag is only pushed once a new release is created

### Fixed
- Fix the "asset update" subcommand in sensuctl
- Fix Go linting in build script
- Fix querying across organizations and environments with sensuctl
- Set a standard redirect policy to sensuctl HTTP client

### Removed
- Removed extraneous GetEnv & GetOrg getter methods<|MERGE_RESOLUTION|>--- conflicted
+++ resolved
@@ -7,13 +7,10 @@
 
 ## Unreleased
 
-<<<<<<< HEAD
 ### Added
 - GlobalResource interface in core/v3 allows core/v3 resources to
 be marked as global resources.
-=======
 ## [6.7.3] - 2022-07-07
->>>>>>> bd9cea56
 
 ### Changed
 - Agents will no longer execute check requests with equal or older issued
