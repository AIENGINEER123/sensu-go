--- conflicted
+++ resolved
@@ -67,10 +67,6 @@
 	v.GetMetadata().Namespace = ns
 }
 
-<<<<<<< HEAD
-func (v *V2ResourceProxy) StorePrefix() string {
-=======
 func (v v2ResourceProxy) StorePrefix() string {
->>>>>>> 60e1921f
 	return v.StoreName()
 }