--- conflicted
+++ resolved
@@ -7,7 +7,6 @@
 
 ## Unreleased
 
-<<<<<<< HEAD
 ### Added
 - Sensuctl and sensu-backend ask for password retype when a new password is
 created when in interactive mode.
@@ -22,12 +21,10 @@
 entries in sensuctl.
 
 ### [6.1.2] - 2020-10-28
-=======
 ### Fixed
 - Fixed a bug where the entity API could panic.
 
 ### [6.1.2, 6.1.3] - 2020-10-28
->>>>>>> b69043c9
 
 ### Fixed
 - Fixed a crash in the backend and agent related to Javascript execution.
