--- conflicted
+++ resolved
@@ -9,15 +9,12 @@
 ## Unreleased
 
 ### Added
-<<<<<<< HEAD
 - Added the `sensuctl user hash-password` command to generate password hashes
 - Added the ability to reset passwords via the backend API & `sensuctl user
 reset-password`
 - The user resource now has a `password_hash` field to specify the password
 hash, in place of the cleartext password
-=======
 - Added the username as a field to the API request logger.
->>>>>>> 5e189052
 
 ### Fixed
 - The password verification logic when running `sensuctl user change-password`
