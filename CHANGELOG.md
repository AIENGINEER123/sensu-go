--- conflicted
+++ resolved
@@ -5,7 +5,6 @@
 and this project adheres to [Semantic
 Versioning](http://semver.org/spec/v2.0.0.html).
 
-<<<<<<< HEAD
 ## Unreleased
 
 ## [6.0.0] - 2020-07-23
@@ -57,7 +56,6 @@
 - Unless the entity is a proxy entity, updates to entities now ignore state
   related fields.
 - Upgraded embedded etcd to 3.4.10
-=======
 ## [5.21.1] - 2020-08-05
 
 ### Changed
@@ -67,7 +65,6 @@
 - Fixed potential Web UI crash when fetching events in namespace with > 1000 events.
 - Errors produced in the agent by assets, check validation, token substitution,
 and event unmarshaling are logged once again.
->>>>>>> 4947298c
 
 ## [5.21.0] - 2020-06-10
 
