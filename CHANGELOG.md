
# Changelog
All notable changes to this project will be documented in this file.

The format is based on [Keep a Changelog](http://keepachangelog.com/en/1.0.0/)
and this project adheres to [Semantic
Versioning](http://semver.org/spec/v2.0.0.html).

## [6.4.1] - 2021-08-24

### Added
- Added `ignore-already-initialized` configuration flag to the sensu-backend
init command for returning exit code 0 when a cluster has already been
initialized.
- Added javascript mutators, which can be selected by setting
"type": "javascript" on core/v2.Mutators, and specifying valid ECMAScript 5
code in the "eval" field. See documentation for details.
- Added --retry-min, --retry-max, and --retry-multiplier flags to sensu-agent
for controlling agent retry exponential backoff behaviour. --retry-min and
--retry-max expect duration values like 1s, 10m, 4h. --retry-multiplier expects
a decimal multiplier value.
- Added ProcessedBy field to check results. The ProcessedBy field indicates which
agent processed a particular event.
- Added `core/v2.Pipeline` resource for configuring Pipeline resources.- Added `pipelines` field to `Check` and `CheckConfig`
- Added API key support for admin user at cluster init time.
- Added `sensu_go_agentd_event_bytes` & `sensu_go_store_event_bytes` summary
metrics to the `/metrics` endpoint.

### Changed
- When deleting resource with sensuctl, the resource type will now be displayed
in the confirmation prompt
- When keepalived encounters round-robin ring errors, the backend no longer
internally restarts.
- The core/v2.Mutator type now has a Type field which can be used to tell
Sensu that the mutator is a different type from the default (pipe). Currently,
the supported types are "pipe" and "javascript".
- The default retry values have been increased from a minimum of 10ms to 1s, a
maximum of 10s to 120s, and the multiplier decreased from 10.0 to 2.0.
- The backend internal bus default buffer sizes have been increased from 100
to 1000 items.

### Fixed
- Sensu Go OSS can now be built on `darwin/arm64`.
- Fixed a regression in `sensu-backend init` where the exit status returned 0
if the store was already initialized.
- Guard against potential crash in the sensuctl cluster member-list command when
the etcd response header is nil.
<<<<<<< HEAD
- Agent events API now accepts metrics event.
- Fixed rare cases where the agent could fail to delete temporary files when
downloading assets.
=======
- Forwards compatibility with newer Sensu backends has been improved. Users can
now create resources with fields that are unknown to Sensu.

### Changed
- API and agent services now log at warn level when the start up, not at info.
- Backend now reports when it is ready to process events at warn level.
>>>>>>> b2bab0bb

## [6.4.0] - 2021-06-23

### Added
- Added `etcd-log-level` configuration flag for setting the log level of the
embedded etcd server.
- Added wait flag to the sensu-backend init command which toggles waiting
indefinitely for etcd to become available.
- Added sensu_go_keepalives prometheus counter.

### Changed
- Upgraded Go version from 1.13.15 to 1.16.5.
- Upgraded Etcd version from 3.3.22 to 3.5.0.
- The loadit tool now uses UUIDv4 instead of UUIDv1 for agent names.
- Some Prometheus metric names have changed with the upgrade to Etcd 3.5. See
https://etcd.io/docs/v3.5/metrics/etcd-metrics-latest.txt for the metrics that
Etcd 3.5 exposes.
- The timeout flag for `sensu-backend init` is now treated as a duration instead
of seconds. If the value is less than 1 second, the value is converted to
seconds.

### Fixed
- Fixed config deprecation warnings from being shown when deprecated config
options weren't set.
- Fixed issue with keepalive status remaining in OK status after agent shutdown.
- Fixed a bug where role bindings that refer to missing roles would cause the
wrong status to be returned from the HTTP API, and the dashboard to go into a
crash loop.
- Fixed a bug where an empty subscription was present in the deregistration event's check.
- Fixed issue with Windows agent not handling command timeouts properly
- Sensu Go OSS can now be built on `darwin/arm64`.

## [6.3.0] - 2021-04-07

### Added
- Added API key authentication support to sensuctl.
- Added ResourceTemplate resource. ResourceTemplate will be used to populate
namespaces with initial resources.
- Added `GetResourceV3Watcher()` to the `store/etcd` package.
- Add `EntityServiceClass` constant to the `corev2` package, representing BSM Services.
- Added ResourceTemplate instantiation on namespace creation.
- Added more context when logging JavaScript filter evaluation errors.

### Fixed
- Both V2 & V3 resources are now validated when used with storev2.
- Initialize labels & annotations for v3 resources when fields are nil.
- Fixed the `agent-managed-entity` agent config attribute when no labels are
defined.
- Fixed a bug where the scheduler could crash in rare circumstances, when using
round robin checks.
- Fixed a bug where build information would get calculated for every keepalive
in OSS builds.
- Don't trigger internal restart on SIGHUP.
- Concatenated YAML files now support CRLF.
- Remove extraneous auto-completion suggestions.

## [6.2.7] - 2021-04-01

### Fixed
- Fixed a potential crash in tessend.
- Fixed a potential deadlock in agentd.
- Fixed a bug where some Etcd watchers could try to process watch events holding
invalid pointers.

## [6.2.3] - 2021-01-21

### Fixed
- Fixed the `agent-managed-entity` agent config attribute when no labels are
defined.
- Fixed a bug where events from namespaces other than the one requested could
appear in sensuctl dump output. The bug only applied to users who had access to
the other namespaces.

## [6.2.1, 6.2.2] - 2021-01-08

### Fixed
- The expire field of silenced entries represents the configured expiration, in
seconds, not the remaining duration.
- Allow agents labels & annotations to be configured via configuration flags.
- Fixed a bug where a small amount of extra etcd or postgres traffic was
generated on keepalive failure.
- Event check history now contains an entry for the first received event.

## [6.2.0] - 2020-12-17

### Added
- Sensuctl and sensu-backend ask for password retype when a new password is
created when in interactive mode.
- Build info is now exposed as a prometheus metric via the /metrics endpoint.
- Added `/health` endpoint to agentd.
- Added the Scheduler field to Check and CheckConfig.
- Add support for environment variables to define configuration file paths of
sensu-backend (`SENSU_BACKEND_CONFIG_FILE`) & sensu-agent (`SENSU_CONFIG_FILE`).
- Added event sequence numbers.
- Entities may now be managed exclusively by their agents when sensu-agent is
started with the new `agent-managed-entity` configuration attribute.

### Changed
- Adjust the date and duration formats used when listing and displaying silenced
entries in sensuctl.
- Make `event_id` usage in logging consistent.
- Changed sensuctl commands that only contain subcommands to exit with status
code 46 when no arguments or incorrect arguments are given.

### Fixed
- The config-file flag is no longer order dependant.
- Added description to sensuctl dump command.
- The sensuctl command descriptions now have consistent capitalization.
- The `v3.V3EntityToV2()` API function now properly carries over the metadata's
  `CreatedBy` field.

## [6.1.4] - 2020-12-16

### Fixed
- Fixed a bug where the entity API could panic.
- The agent asset fetcher now respects the HTTP proxy environment variables when trusted-ca-file is configured.
- Improve error message around asset checksum mismatch.

## [6.1.2, 6.1.3] - 2020-10-28

### Fixed
- Fixed a crash in the backend and agent related to Javascript execution.
- `sensuctl edit` no longer automatically adds the `sensu.io/managed_by` label.

## [6.1.1] - 2020-10-22

### Fixed
- Fixed a bug where silences could take longer to expire than they should, if
the cluster goes through a restart, or an etcd election.
- Fixed a bug where sensu-agent would not shut down correctly.
- The per-entity subscription now persists with PATCH requests.
- sensuctl now resolves symbolic links.
- Allow HookConfig to be exported via `sensuctl dump`.
- Properly log any API error in `sensuctl dump`.
- An RBAC rule with the `update` permission now properly authorizes PATCH
requests.
- eventd errors now include additional context for debugging.
- Entities are now properly created using `sensuctl create`.

## [6.1.0] - 2020-10-05

### Added
- A warning is now logged when a runtime asset was requested but does not exist.
- Added Prometheus transformer for extracting metrics from check output
using the Prometheus Exposition Text Format.
- The backend flag `--api-request-limit` is now available to configure the
maximum API request body size, in bytes.
- Add support for the PATCH method on the REST API for most configuration
resources.

### Changed
- The trusted CA file is now used for agent, backend and sensuctl asset retrieval.

### Fixed
- The backend will no longer start when the dashboard TLS configuration is not
fully specified.
- Include the agent entity in data passed to the command process' STDIN.
- Per-entity subscriptions (ex. `entity:entityName`) are always available on agent entities,
even if removed via the `/entities` API.
- Fixed a crash in the backend and agent related to Javascript execution.
- Proxy entities that are used in round-robin check requests are no longer stale.
- Fixed a bug where entity listing would be incorrect if agent entities were
created via the API instead of with sensu-agent.
- Close the response body when done reading from it while downloading assets.
- `sensuctl user hash-password` command no longer requires a config to run.

## [5.21.2] - 2020-08-31

### Fixed
- Failed check events now get written to the event log file.

## [6.0.0] - 2020-08-04

### Added
- Log a warning when secrets cannot be sent to an agent because mTLS is not
enabled.
- Added the is_silenced boolean key to event.Check object.

### Fixed
- Clarifies wording around a secret provider error message.
- Logs and returns an error if a mutator cannot be found.
- User-Agent header is only set on new client creation rather than on each
request.
- Fixed a bug where highly concurrent event filtering could result in a panic.
- Fixed a bug where nil labels or annotations in an event filtering context
would result in a bad user experience, with the user having to explicitly
check if the annotations or labels are undefined. Now, the user is guaranteed
that labels and annotations are always defined, though they may be empty.
- Automatically capitalize the roleRef and subject types in ClusterRoleBindings
and RoleBindings.
- Log the proper CA certificate path in the error message when it can't be
properly parsed by the agent.
- Fix the log entry field for the check's name in schedulerd.
- Store fewer keys in etcd for agents.
- Keepalive and round robin scheduling leases are now dealt with more efficiently.

### Breaking
- The web interface is now a standalone product and no longer distributed
inside the sensu-backend binary. Refer to https://github.com/sensu/web for
more.
- The database schema for entities has changed. After upgrading, users will not
be able to use their database with older versions of Sensu.
- After initial creation, sensu-agent entity configuration cannot be changed
by modifying the agent's configuration file.

### Changed
- Entities are now stored as two separate data structures, in order to optimize
data access patterns.
- The `dead` and `handleUpdate` methods in keepalived now use `EntityConfig` and
`EntityState` respectively.
- The `dead()` and `createProxyEntity()` methods in eventd now use
  `corev3.EntityConfig` and `corev3.EntityState`.
- sensu-agent configuration can now be managed via the HTTP API.
- ClusterRoleBinding and RoleBinding subjects names can now contain any unicode
characters.
- Enriches output of `sensuctl asset add` with help usage for how to use the runtime asset.
- Unless the entity is a proxy entity, updates to entities now ignore state
  related fields.
- Upgraded Go version from 1.13.7 to 1.13.15.
- Upgraded etcd version from 3.3.17 to 3.3.22.

## [5.21.1] - 2020-08-05

### Changed
- Improves logging around the agent websocket connection.

### Fixed
- Fixed potential Web UI crash when fetching events in namespace with > 1000 events.
- Errors produced in the agent by assets, check validation, token substitution,
and event unmarshaling are logged once again.

## [5.21.0] - 2020-06-10

### Added
- Added `SENSU_LICENSE_FILE` environment variable to handler executions.
- Added the `sensuctl user hash-password` command to generate password hashes
- Added the ability to reset passwords via the backend API & `sensuctl user
reset-password`
- The user resource now has a `password_hash` field to specify the password
hash, in place of the cleartext password
- Added the beginnings of the core/v3 API.
- Added automatically generated tests for the core/v2 API.

### Changed
- `sensu-agent`'s default log level is now `info` instead of `warn`.
- `sensuctl command exec` now spawns the plugin directly instead of going
  through a sub-shell.

### Fixed
- The password verification logic when running `sensuctl user change-password`
has been moved from sensuctl to the backend API.
- Errors while publishing proxy check requests do not block scheduling for other
entities.
- Listing namespaces in sensuctl with `--chunk-size` now works properly.
- Prevent the agent from immediately exiting in certain scenarios where
components are disabled.
- Fixed an issue where a GraphQL query could fail when querying a namespace
containing event data in excess of 2GBs.
- Deregistration events now contain a timestamp.
- Checks configured with missing hooks no longer cause the agent to crash.

## [5.20.2] - 2020-05-26

### Added
- Added the username as a field to the API request logger.

### Changed
- The Process struct only contains the name of the process.

### Fixed
- The proper libc implementation is now displayed for Ubuntu entities.
- Add validation for subjects in RBAC RoleBinding and ClusterRoleBinding.
- Fixed a bug where single-letter subscriptions were not allowed, even though
they were intended to be.
- Fix retrieving command assets from bonsai.

## [5.20.1] - 2020-05-15
*No changelog for this release.*

### Added
- Added the ability to omit types from sensuctl dump when using the "all" flag.

### Fixed
- Fixed a bug in sensuctl dump where duplicate resource names could be specified.

## [5.20.0] - 2020-05-12

### Added
- Added ability to make the Resty HTTP Timeout configurable.
- Added the `event.is_silenced` & `event.check.is_silenced` field selectors.
- Added `processes` field to the system type to store agent local processes (commercial feature).
- Users can now increment the logging level by sending SIGUSR1 to the
sensu-backend or sensu-agent process.
- Added a new `sensuctl describe-type` command to list all resource types.
- Added `labels` and `annotations` as backend config options.
- Added token substitution for assets.
- Added `Edition` field to version information.
- Added `GoVersion` field to version information.
- Assets paths are now accessible to consumers via an environment variable.
- Added a helper function to token substitution to retrieve an asset path.
- Windows agent now has log rotation capabilities.
- [Web] Added check hook output to event details page.

### Changed
- Warning messages from Resty library are now suppressed in sensuctl.
- Notepad is now the default editor on Windows, instead of vi.
- [Web] Any leading and trailing whitespace is now trimmed from the username
when authenticating.
- [Web] A toast is now displayed when a user attempts to delete an event but
does not have appropriate authorization.
- [Web] Only the first five groups a user belongs to are displayed in the
preferences dialog. Showing too many made it difficult for users to locate the
sign-out button.

### Fixed
- Windows agent now accepts and remembers arguments passed to 'service run' and
'service install'.
- Windows agent synchronizes writes to its log file, ensuring that file size
will update with every log line written.
- Windows agent now logs to both console and log file when 'service run' is used.
- [Web] Fixed issue where the de-registration handler would always show up as
undefined on the entity details page.

## [5.19.3] - 2020-04-30

### Added
- Added a `timeout` flag to `sensu-backend init`.
- [Web] Added the ability for labels and annotations with links to images to be
displayed inline.
- [Web] Added additional modes for those with colour blindness.
- Added support for restarting the backend via SIGHUP. Config reloading is not
supported yet.

### Changed
- Removed deprecated flags in `sensuctl silenced update` subcommand.
### Fixed
- `sensu-backend init` now logs any TLS failures encountered.
- Fixes a bug in multi-line metric extraction that appeared in windows agents.
- Fixed an authn bug where sensu-backend would restart when agents disconnect.
- Fixed a bug where check state and last_ok were not computed until the second
instance of the event.
- Fix the validation for env_vars to allow the equal sign in values.
- Log to the warning level when an asset is not installed because none of the
filters matched.
- Return underlying errors when fetching an asset.
- Fixed a bug where the etcd event store would return prefixed matches rather than exact matches when getting events by entity.
- `sensuctl logout` now resets the TLS configuration.
- [Web] Fixes issue where labels with links could lead to a crash.
- Added a global rate limit for fetching assets so that asset retries are not abusive (can be
configured using `--assets-rate-limit` and `--assets-burst-limit` on the agent and backend).
- [Web] Fixed an issue where trying to use an unregistered theme could lead to a
crash.
- Fixed a bug that would cause the backend to crash.
- Fixed a bug that would cause messages like "unary invoker failed" to appear
in the logs.
- Fixed several goroutine leaks.
- Fixed a bug that would cause the backend to crash when the etcd client got an
error saying "etcdserver: too many requests".

## [5.19.2] - 2020-04-27
*No changelog for this release.*

## [5.19.1] - 2020-04-13

### Fixed
- Require that pipe handlers have a command set.
- The config file default path is now shown in the help for sensu-backend start
and sensu-agent start.
- Keepalives can now be published via the HTTP API.
- Token substitution templates can now express escape-quoted strings.
- [Web] Fixes issue where labels with links could lead to a crash.
- Fixed a bug where keepalives would not always fire correctly when using
the postgres event store.
- The REST API now uses a timeout of 3 seconds by default when querying
etcd health.
- sensu-agent will not longer allow configuring keepalive timeouts less than
the keepalive interval.
- Eventd can no longer mistake keepalive events for checks with TTL.
- Keepalives now generate a new event UUID for each keepalive failure event.
- Agents now correctly reset keepalive switches on reconnect, fixing a bug
where old keepalive timeout settings would persist too long.
- The system's libc_type attribute is now populated on alpine containers.

## [5.19.0] - 2020-03-26

### Added
- The `sensu.io/managed_by` label is now automatically applied to resources
created via `sensuctl create`.
- Added `created_by` to object metadata and populate that field via the HTTP API.
- Added agent discovery of libc type, VM system/role, and cloud provider.
- Added `float_type` field to system type to store which float type (softfloat,
hardfloat) a system is using.
- Additional Tessen resource metrics can now be registered at runtime.
- Added a generic client POST function that can return the response.
- Tessen now reports the type of store used for events ("etcd or "postgres").

### Changed
- Updated the store so that it may _create_ wrapped resources.
- Bonsai client now logs at debug level instead of info level.
- The dashboard service now returns an error if the client User-Agent is curl
or sensuctl. This should prevent users from using the dashboard port by
mistake.

### Fixed
- Fixed a bug where the agent could connect to a backend using a namespace that
doesn't exist.
- Subscriptions can no longer be empty strings (#2932)
- The proper HTTP status codes are returned for unauthenticated & permission
denied errors in the REST API.

## [5.18.1] - 2020-03-10

### Fixed
- Check history is now in FIFO order, not ordered by executed timestamp.
- Fixed bug where flapping would incorrectly end when `total_state_change` was
  below `high_flap_threshold` instead of below `low_flap_threshold`.
- sensu-backend no longers hang indefinitely if a file lock for the asset
manager cannot be obtained, and returns instead an error after 60 seconds.
- Stopped using the etcd embedded client, which seems to trigger nil pointer
panics when used against an etcd that is shutting down.
- 64-bit align the `Resource` struct in the store cache to fix a crash on
32-bit systems.
- Fixed a bug where sensu-backend would restart when agents disconnect.

## [5.18.0] - 2020-02-24

### Added
- Added the `/version` API in sensu-agent.
- Indicate in log messages which filter dropped an event.

### Fixed
- sensuctl now supports the http_proxy, https_proxy, and no_proxy environment
variables.
- returns 401 instead of 500 when issues occur refreshing the access token.
- Support Bonsai assets versions prefixed with the letter `v`.
- Fixed a bug where wrapped resources were not getting their namespaces set by
the default sensuctl configuration.
- read/writes `initializationKey` to/from `EtcdRoot`, while support legacy as fallback (read-only)
- check for a non-200 response when fetching assets
- `/silenced` now supports API filtering (commercial feature).
- Fixed event payload validation on the backend events API to validate the
payload with the URL parameters on the /events/:entity/:check endpoint and
reject events that do not match.
- The `auth/test` endpoint now returns the correct error messages.
- The `log-level` configuration option is now properly applied when running the
Sensu Agent Windows service.

### Changed
- Updated Go version from 1.13.5 to 1.13.7.
- Default `event.entity.entity_class` to `proxy` in the POST/PUT `/events` API.
- Proxy entities are now automatically created when events are published with an
entity that does not exist.

## [5.17.2] - 2020-02-19

### Fixed

- Fixed a bug where on an internal restart, enterprise HTTP routes could fail
to intialize.

## [5.17.1] - 2020-01-31

### Fixed
- Cluster configuration of sensuctl should be reset when `configure` is called.
- Some namespaces would not appear in the curated namespace functionality under
certain circonstances.
- Fix a bug with tar assets that contain hardlinked files.
- Assets name may contain capital letters.
- When `--trusted-ca-file` is used to configure sensuctl, it now detects and saves
the absolute file path in the cluster config.
- [Web] Changing order on event list will no longer cause filters to be reset.
- [Web] URLs inside annotations are now rendered as links.

## [5.17.0] - 2020-01-28

### Added
- Added the secrets provider interface and secrets provider manager to be used
by commercial secrets providers. Implemented for checks, mutators, and handlers.
- Added the `secrets` field to checks, mutators, and handlers.
- Added the `keepalive-handlers` configuration flag on the agent to specify the
entity's keepalive handlers.
- Added `event.entity.name` as a supported field selector.

### Fixed
- Fixed a memory leak in the entity cache.
- [Web] Labels with links can now be followed.
- [Web] Fixed a inconsistent crash that occurred in Firefox browsers.
- [Web] Fixed bug where event history was duplicated in the event timeline
chart.
- [Web] Fixed issue where silenced entries with a start date would result in a
crash.
- Fixed a bug where `sensuctl entity delete` was not returning an error
when attempting to delete a non-existent entity.
- sensuctl command assets installed via Bonsai will now use the "sensuctl"
namespace.
- Fixed a memory leak in the entity cache
- Users with implicit permissions to a namespace can now display resources
within that namespace via the Web UI.
- Explicit access to namespaces can only be granted via cluster-wide RBAC
resources.
- Split rules ClusterRole and Role verbs, resources and resource names on comma.
- Add support for the `--format` flag in the `sensuctl command list` subcommand.
- Namespace can be ommited from event when performing an HTTP POST request to
the `/events` endpoint.
- Fixed a bug where failing check TTL events could occur event if keepalive
failures had already occurred.

## [5.16.1] - 2019-12-18

### Fixed
- Initialize the sensu_go_events_processed counter with the `success` label so
it's always displayed.
- Fixed a performance regression that was introduced in 5.15.0, which would
cause the API to timeout past 20k agent sessions.

## [5.16.0] - 2019-12-11

### Added
- Display the JWT expiration Unix timestamp in `sensuctl config view`.
- Added the 'sensu-backend init' subcommand.
- Added a new flag, --etcd-client-urls, which should be used with sensu-backend
when it is not operating as an etcd member. The flag is also used by the new
sensu-backend init tool.
- Added the cluster's distribution to Tessen data.
- Added a new field, ClusterIDHex, to the ClusterHealth datatype.
- Added the `--etcd-discovery` and `--etcd-discovery-srv` flags to
`sensu-backend`. These are used to take advantage of the embedded etcd's
auto-discovery features.
- Added `--keepalive-critical-timeout` to define the time after which a
critical keepalive event should be created for an agent.
- Added `--keepalive-warning-timeout` which is an alias of `--keepalive-timeout`
for backwards compatibility.

### Fixed
- Add a timeout to etcd requests when retrieving the nodes health.
- Show the correct default value for the format flag in `sensuctl dump` help
usage.
- Installing sensuctl commands via Bonsai will now check for correct labels
before checking if the asset has 1 or more builds.
- Listing assets with no results returns an empty array.
- Fixed a panic that could occur when creating resources in a namespace that
does not exist.
- [Web] Links to documentation now point to the version of the product being run
instead of the latest; helpful when running an older version of Sensu.
- Fixed issue where keepalive events and events created through the agent's
socket interface could be missing a namespace.
- Fixed an issue where 'sensuctl cluster health' would hang indefinitely.
- Fixed several issues around the metadata of resources encoded using the
wrapped-json format, where the metadata would go missing when listing
resources or prevent resources from being created.

### Changed
- The backend will no longer automatically be seeded with a default admin
username and password. Users will need to run 'sensu-backend init' on every
new installation.
- Several deprecated flags were removed from sensu-backend.
- [Web] Changes to navigation. The app bar has been replaced by an omnipresent
drawer increasing the available space for content. Additionally, each page now
includes breadcrumbs.
- [Web] Switching namespaces is easier than ever, with the new and improved
switcher. The new component can be accessed from the drawer or with the shortcut
ctrl+k. For those with many namespaces the switcher now includes fuzzy search
and improved keyboard navigation.
- 'sensuctl cluster health' will now use a 3s timeout when gathering cluster
health information.
- 'sensuctl cluster health' now collects cluster health information concurrently.

## [5.15.0] - 2019-11-18

### Fixed
- Added better error logging for mutator execution.
- Fixed the order of flap detection weighting for checks.
- The pprof server now only binds to localhost.

### Added
- Added the `APIKey` resource and HTTP API support for POST, GET, and DELETE.
- Added sensuctl commands to manage the `APIKey` resource.
- Added support for api keys to be used in api authentication.
- Added support for sensu-backend service environment variables.
- Added support for timezones in check cron strings.
- Added support for extending sensuctl support with commands.

### Changed
- Moved `corev2.BonsaiAsset` to `bonsai.Asset` and moved
`corev2.OutdatedBonsaiAsset` to `bonsai.OutdatedAsset` along with subsequent
bonsai package refactors.
- Colons and periods are now allowed to be used in all resource names, with
the exception of users.

## [5.14.2] - 2019-11-04

### Changed
- Upgraded etcd to 3.3.17
- Listing namespaces is now done implicitly based on access to resources within
a namespace. Users will no longer be able to list all namespaces by default, in
new installations. Existing installations will function as before. Operators can
change to the new behaviour, by modifying the system:user role.

### Fixed
- As a result of upgrading etcd, TLS etcd clients that lose their connection will
successfully reconnect when using --no-embed-etcd.
- Check TTL switches are now correctly buried when associated events and entities
are deleted.
- Keepalive switches are now correctly buried when the keepalive event is deleted.
- Sensu now uses far fewer leases for keepalives and check TTLs, resulting in a
stability improvement for most deployments.
- Fixed a minor UX issue in interactive filter commands in sensuctl.
- Silences now successfully apply to proxy entities where the check doesn't contain
  the same subscriptions as the entity (#3356)

## [5.14.1] - 2019-10-16

### Added
- Added prometheus gauges for check schedulers.

### Fixed
- Opening an already open Bolt database should not cause sensu-agent to hang
indefinitely.
- [CLI] Dump multiple types as YAML to a file would print separator STDOUT
instead of specified file
- Fixed a bug where Sensu would crash with a panic due to a send on a closed channel.

## [5.14.0] - 2019-10-08

### Added
- [Web] Added an additional option to the error dialog allowing users to
completely wipe the application's persisted state; in lieu of them having to
manually wipe their local / session storage. This may help in the rare cases
where something in said state is leading to an uncaught exception.
- [Web] For operating systems with support for selecting a preferred light /dark
theme, the application now respects the system preference by default.
- sensuctl dump can now list the types of supported resources with --types.
- Added the `sensu_agent_version` field to the `Entity` resource, which reflects
the Sensu semver version of the agent entity.
- Added the `--etcd-heartbeat-interval` and `--etcd-election-timeout` flags to
`sensu-backend`

### Changed
- [Web] Github is not always the best place for feature requests and discussion,
as such we've changed CTA for feedback to point to Discourse instead of the
web repository's issues page.
- [Web] When a user lands on a page inside a namespace that no longer exists or
they do not have access to, the drawer is now opened so that namespace switcher
is front and center. Hopefully this should reduce any confusion around next
steps.
- Support agent TLS authentication, usable with a licensed sensu-backend.
- Updated Go version from 1.12.3 to 1.13.1.
- [GraphQL] `putWrapped` mutation now accepts wrapped JSON with empty
outer objectmeta.

### Fixed
- [Web] Fixed issue where a user with an appropriate role may have been unable
to resolve events, queue checks, and create silenced entries.
- Splayed proxy checks are now executed every interval, instead of every
`interval + interval * splay_coverage`.
- [GraphQL] Ensures that proxy entity label & annotations are redacted.
- Fixed a bug in the ring where round robin schedules would not recover
after quorum loss.
- [Web] Unauthorized errors emitted while creating silences or resolving events
are now caught and a toast is presented to communicate what occurred.
- [Web] Internal errors are now avoided when a user attempts to queue an ad-hoc
check for a keepalive.
- Do not separate asset builds into several assets unless the the tabular format
is used in `sensuctl asset list`.
- Fix the 'flag accessed but not defined' error in `sensuctl asset outdated`
- Fix generic API client's `SetTypeMeta` method. The APIGroup is now correctly
configured and by virtue unintended authorization denied errs are avoided.
- Fixed a bug where checks would stop executing after a network error.
- Fixed a bug where sensuctl create with stdin was not working.

## [5.13.2] - 2019-09-19

### Fixed
- Enterprise bug fix.

## [5.13.1] - 2019-09-10

### Fixed
- Multi-build asset definitions with no matching filters will no longer cause a panic.

## [5.13.0] - 2019-09-09

### Added
- Added the `sensuctl env` command.
- sensuctl asset add (fetches & adds assets from Bonsai).
- sensuctl asset outdated (checks for newer versions of assets from Bonsai).
- Add HTTP and directory support to `sensuctl create`
- Only validate check interval/cron when publish true

### Fixed
- sensuctl dump no longer silently discards errors.
- Interactive check create and update modes now have 'none' as the first
highlighted option, instead of nagios-perfdata.
- Fixed a bug where silences would not expire on event resolution.

## [5.12.0] - 2019-08-22

### Added
- Added functionality for the agent `--allow-list` configuration, which
whitelists check and check hook executables.
- Added the `runtime_assets` field to `HookConfig`. Assets are enabled
for check hook execution.
- Added backwards compatible content negotiation to the websocket connection.
Protobuf will be used for serialization/deserialization unless indicated by the
backend to use JSON.
- Added delete functionality for assets in the API and sensuctl.
- Added `sensuctl dump` to dump resources to a file or STDOUT.
- Added `event.check.name` as a supported field selector.
- [Web] Added timeline chart to event details view.
- Added `entity.system.arm_version` to record the value of `GOARM` at compile time.
- Added `ProviderType` field to `AuthProviderClaims`
- Added `builds` field to the `Asset` type to allow assets to specify different
URLs for each platform/architecture/arch_version.

### Changed
- The project now uses Go modules instead of dep for dependency management.
- The internal reverse proxy relied on by the dashboard has been eliminated.
- The generic etcd watcher now keeps track of revisions.
- The resource caches can now rebuild themselves in case of failures.
- Event and Entity resources can now be created without an explicit namespace;
the system will refer to the namespace in the URL.
- Events and Entities can now be created with the POST verb.
- [Web] Changed styling of namespace labels.
- Log token substitution failures more clearly.

### Fixed
- Fixed the tabular output of `sensuctl filter list` so inclusive filter expressions
are joined with `&&` and exclusive filter expressions are joined with `||`.
- The REST API now correctly only returns events for the specific entity
queried in the `GET /events/:entity` endpoint (#3141)
- Prevent a segmentation fault when running `sensuctl config view` without
configuration.
- Added entity name to the interactive sensuctl survey.
- Check hooks with `stdin: true` now receive actual event data on STDIN instead
  of an empty event.
- Prevent a segmentation fault on the agent when a command execution returns an
error.
- [Web] Fixed issue where a bad or revoked access token could crash the app.

### Removed
- Removed encoded protobuf payloads from log messages (when decoded, they can reveal
redacted secrets).

## [5.11.1] - 2019-07-18

### Fixed
- The agent now sends heartbeats to the backend in order to detect network
failures and reconnect faster.
- The default handshake timeout for the WebSocket connection negotiation has
been lowered from 45 to 15 seconds and is now configurable.

## [5.11.0] - 2019-07-10

### Added
- Silenced entries are now retrieved from the cache when determining if an event
is silenced.
- Added --disable-assets flag to sensu-agent.
- Added ability to query mutators to the GraphQL service
- Added ability to query event filters to the GraphQL service
- Added prometheus metrics for topics in wizard bus and agent sessions.
- The buffer size and worker count of keepalived, eventd & pipelined can now be
configured on sensu-backend.
- Added a `headers` field to the `Asset` struct. Headers is a map of key/value
string pairs used as HTTP headers for asset retrieval.
- Added the current user to the output of `sensuctl config view`.
- [Web] Adds list and details views for mutators
- [Web] Adds list and details views for event filters
- Added sensuctl delete command

### Changed
- [Web] Updated embedded web assets from `46cd0ee` ... `8f50155`
- The REST API now returns the `201 Created` success status response code for
POST & PUT requests instead of `204 No Content`.

### Fixed
- The REST API now returns an error when trying to delete an entity that does
not exist.
- Fixed a bug where basic authorization was not being performed on the agent websocket connection.
- Fixed an aliasing regression where event timestamps from the /events API
were not getting properly populated.
- Fixed a bug where multiple nested set handlers could be incorrectly flagged as
deeply nested.
- Fixed a bug where round robin proxy checks could fail to execute.
- Fixed a bug where watchers could enter a tight loop, causing very high CPU
usage until sensu-backend was restarted.

## [5.10.1] - 2019-06-25

### Fixed
- Fixed the entity_attributes in proxy_requests so all attributes must match
instead of only one of them.
- Fixed a bug where events were not deleted when their corresponding entity was.

## [5.10.0] - 2019-06-18

### Added
- Added POST `/api/core/v2/tessen/metrics`.
- Added the ability in TessenD to listen for metric points on the message bus,
populate, and send them to the Tessen service.
- [Web] Adds ability to delete entities
- [GraphQL] Adds simple auto-suggestion feature.
- Added a tag to all Tessen metrics to differentiate internal builds.
- Added a unique sensu cluster id, accessible by GET `/api/core/v2/cluster/id`.
- Added `sensuctl cluster id` which exposes the unique sensu cluster id.

### Changed
- [Web] Updated embedded web assets from `275386a` ... `46cd0ee`
- Refactoring of the REST API.
- Changed the identifying cluster id in TessenD from the etcd cluster id to
the sensu cluster id.
- [GraphQL] Updates `PutResource` mutation to accept an `upsert` boolean flag parameter. The `upsert` param defaults to `true`, but if set to `false` the mutation will return an error when attempting to create a duplicate resource.
- Eventd has been refactored. Users should not perceive any changes, but a
substantial amount of business logic has been moved into other packages.
- The `sensuctl create` command now accepts resources without a declared
namespace. If the namespace is omitted, the resource will be created in the
current namespace, or overridden by the `--namespace` flag.
- Eventd now uses a constant number of requests to etcd when working with
silenced entries, instead of a number that is proportional to the number of
subscriptions in a check.

### Fixed
- The check state and check total_state_change properties are now more correct.
- Scheduling proxy checks now consumes far fewer CPU resources.
- [Web] Unless required- scrollbars on code blocks are hidden.
- [Web] Ensure that we redirect user to a valid namespace when first signing in.
- [Web] Correctly display timeout value for handlers.
- [Web] Avoid exception when parsing non-standard cron statements. (Eg.
`@every 1h` or `@weekly`)
- The resources metadata are now validated with the request URI.

## [5.9.0] - 2019-05-29

### Added
- [GraphQL] Added field to retrieve REST API representation of a resource to
  each core type
- [Web] Add views for handlers

### Changed
- [Web] Updated embedded web assets from `9d91d7f` ... `275386a`
- [Web] Implements simpler & more efficient filtering.
- [GraphQL] fields that previously accepted a JS filter have been deprecated and
  replaced with a simpler syntax.

### Fixed
- Fixed the behaviors for check `Occurrences` and `OccurrencesWatermark`.
- Fixed a panic that could occur when seeding initial data.
- [Web] Compress dashboard assets
- [Web] Fixed regression where dashboard assets were no longer compressed.
- Fixed listing of silenced entries by check or subscription.
- The docker-compose.yaml file now refers to the sensu/sensu:latest image.

## [5.8.0] - 2019-05-22

### Added
- Added per resource counts to tessen data collection.
- Added event processing counts to tessen data collection.
- Added ability to query for `Handlers` (individual and collections) from the GraphQL query endpoint.
- Added `/version` to retrieve the current etcd server/cluster version and the sensu-backend version.
- --etcd-cipher-suites option is now available for sensu-backend.
- Added the `--chunk-size` flag to `sensuctl * list` sub-commands

### Changed
- eventd and keepalived now use 1000 handlers for events.
- etcd database size and request size are now configurable.
- Most resources now use protobuf serialization in etcd.

### Fixed
- Only bury switchsets of checks that no longer have a TTL, in order to reduce
the number of write operations made to etcd.
- Fixed keepalives switchsets for entities with deregistration.
- Fixed continue token generation in namespace and user pagination.

## [5.7.0] - 2019-05-09

### Added
- Added a Windows service wrapper for sensu-agent. See
"sensu-agent service --help" for more information.

### Fixed
- Fixed `sensuctl` color output on Windows.
- Fixed a regression in `sensuctl cluster` json/wrapped-json output.
- Fixed a regression that caused listing objects for a given namespace to also
  include results from namespaces sharing a similar prefix.

## [5.6.0] - 2019-04-30

### Added
- Added filtering support to `sensuctl`. This feature only works against a
  `sensu-backend` with a valid enterprise license.
- Added fields getter functions for resources available via the REST API.
- Added the message bus to Tessend in order to track Tessen configuration changes from the API.
- Added a performance optimizing `Count()` function to the generic store.
- Added a hexadecimal Cluster ID title to the `sensuctl cluster health` and
`sensuctl cluster member-list` commands in tabular format.
- Added a `Header` field to the `HealthResponse` type returned by `/health`.

### Fixed
- Fixed the agent `--annotations` and `--labels` flags.

## [5.5.1] - 2019-04-15

### Changed
- Added parsing annoatations to sensu-agent, both from agent.yml and command line arguments
- Updated Go version from 1.11.4 to 1.12.3 for CI builds.
- Changed the 1.x `client` field to `source` in the 1.x compatible agent socket. The `client` field is now deprecated.
- Deprecated the agent TCP/UDP sockets in favor of the agent rest api.
- [GraphQL] Added mutation to create / update using wrapped resources.
- [GraphQL] Added field returning wrapped resource given ID.
- apid uses a new generic router for listing resources.
- The store uses the generic List function for listing resources.

### Fixed
- Fixed an issue where etcd watchers were used incorrectly. This was causing
100% CPU usage in some components, as they would loop endlessly trying to get
results from watchers that broke, due to their stream terminating. Other
components would simply stop updating. Watchers now get reinstated when the
client regains connectivity.
- Fixed the `/events/:entity` route in the REST API.
- Fixed a bug where the --labels arg was not working as expected in sensu-agent.

## [5.5.0] - 2019-04-03

### Added
- Added the TessenD daemon.
- Added an etcd watcher for tessen configuration.
- Added ring support for TessenD so that the service is invoked in a
round-robin fashion within a cluster.
- Added `tessen opt-in` command to `sensuctl`.
- Added `tessen opt-out` command to `sensuctl`.
- Added `tessen info` command to `sensuctl`.
- Added more verbose logging to indicate when a proxy request matches an entity according to its entity attributes.

### Removed
- Removed the unused etcd watcher for hook configurations.

### Fixed
- [Web] Ensure user chip is never rendered when creator is not present.

## [5.4.0] - 2019-03-27

### Added
- Add support for pagination to the API
- Add two new flags for `backend` daemon to optionally allow for separate TLS
  cert/key for dashboard. the flags are: `--dashboard-cert-file` and
  `--dashboard-key-file`. The dashboard will use the same TLS config of the API
  unless these new flags are specified.
- Added notion of asset collections to dashboard daemon
- Added a store for Tessen opt-in/opt-out configuration.
- Added /tessen GET and PUT endpoints to the API.
- Added queueing to the agent /events API

### Changed
- [Web] Updated dependencies that had warnings
- [Web] Updated dependency babel to ^7.4
- [Web] Updated UI library to ^3.8

### Fixed
- Fixed a bug in `sensuctl` where global/persistent flags, such as `--namespace`
  and `--config-dir`, would get ignored if they were passed after a sub-command
  local flag, such as `--format`.
- Fixed a bug in `sensuctl` where handlers and filters would only be deleted
  from the default namespace, unless a `--namespace` flag was specified.
- Fixed a bug where events could be stored without a timestamp.
- Fixed a bug where metrics could be persisted to etcd in some cases.
- Fixed a bug where agents would sometimes refuse to terminate on SIGTERM and
  SIGINT.
- Fixed a bug where agents would always try to reconnect to the same backend,
  even when multiple backends were specified. Agents will now try to connect to
  other backends, in pseudorandom fashion.
- [Web] Avoids crash when the creator of a check is inaccessible.
- [Api] Respond with 404 from the users endpoint when user for given name cannot
  be found.
- Commands wrap on the event details page and will display "-" if there is no
  command (keepalives)

## [5.3.0] - 2019-03-11

### Added
- Added additional check config and entity information to event details page.
- Fixed all known TLS vulnerabilities affecting the backend server:
    - TLS min version increased to 1.2
    - Removed ALL but perfect-forward-secrecy ciphers
- Removed requirement of specifying `--trusted-ca-file` when using TLS on backend
- Prevented backend from loading server TLS configuration for http client
- Enforced uniform TLS configuration for all three backend components (apid, agentd, dashboardd)
- Set http client timeout to 15 seconds for sensuctl
- Round robin scheduling is now fully functional.
- Web UI offline state detection and and alert banner.

### Changed
- Asset downloading now uses buffered I/O.

### Fixed
- Check results sent via the agent socket now support handlers.
- `sensuctl user list` can now output yaml and wrapped-json
- Fixed bug with how long commands were displayed on check details page.
- Assets downloads no longer specify a client timeout.
- Fixed a bug where agent entity subscriptions would be communicated to the
  backend incorrectly. Due to the scheduler using the subscriptions from the
  HTTP header, this does not have any effect on scheduling.
- Web - Fixes issue where timeout value was not displayed.
- Fixed bug with how long commands were displayed on check details page.

### Removed
- Removed the concept of "edition" and the edition header.

## [5.2.1] - 2019-02-11

### Fixed
- Fixed a regression in the agent that would not allow proxy checks to be
run for subsequent executions.
### Added
- Web UI - support for labels and annotations

## [5.2.0] - 2019-02-06

### Added
- Added support for the following TLS related options to `sensuctl`:
`--trusted-ca-file` and `--insecure-skip-tls-verify`. This allows sensuctl
users to use a self-signed certificate without adding it to the operating
system's CA store, either by explicitly trusting the signer, or by disabling
TLS hostname verification.
- Added a generic watcher in the store.
- Added `RemoveProvider` method to authenticator.
- Check output truncation support has been added. Check output can be truncated
by adjusting the max_output_size and discard_output properties.
- Added ability to silence/unsilence from the event details page.
- Added support for wrapped resources in the API with `sensuctl create` &
`sensuctl edit`.
- Web UI - platform version displays on the entity details page.
- Web UI - include proxy request configuration on check details page.
- Web UI - display deregistration config on the entity details page.

### Changed
- Removed unused workflow `rel_build_and_test` in CircleCI config.
- Moved the `Provider` interface to `api/core/v2` package.
- Moved the `Authenticator` interface to `backend/authentication` package.
- Updated confirmation messages for sensuctl commands: `Created`, `Deleted` and
`Updated` instead of `OK`.
- Exported some functions and methods in the CLI client.
- The API authenticator now identifies providers by their name only.

### Fixed
- Check TTL failure events are now much more reliable, and will persist even
in the presence cluster member failures and cluster restarts.
- Fix snakeCase version of keys in typeMap for acronyms.
- Fixed a bug in keepalive processing that could result in a crash.
- Pin childprocess to v0.9.0 in CircleCI so fpm can be installed.
- Substitutions applied to command & hooks are now omitted from events.
- Fixes a bug where generic store methods assumed a namespace was provided for non-namespaced resources.
- Keepalive and check TTL database state is now properly garbage-collected on
entity deletion.
- Fixed a bug where `sensuctl version` required configuration files to exist.
- Updates the copy on the confirm disable dialog to accurately reflect the
operation.

## [5.1.1] - 2019-01-24

### Added
- Added the notion of authentication providers.

### Changed
- Improved logging for errors in proxy check requests.
- Updated Go version from 1.10 to 1.11.4.
- Refactoring of the internal authentication mechanism into a `basic`
authentication provider.
- Modified private generic store methods as public functions.
- Improved logging for errors in proxy check requests.
- Updated Go version from 1.10 to 1.11.4.
- Changed keepalive event to include check.output

### Fixed
- Fixed a bug where `sensuctl edit` was not removing the temp file it created.
- Fixed a bug where adhoc checks were not retrieving asset dependencies.
- Fixed a bug where check updates would cause the check to immediately fire.
- Fixed a bug where a bad line in check output would abort metric extraction.
An error is now logged instead, and extraction continues after a bad line is encountered.
- Keepalive events will now continue to fire after cluster restarts.
- Fixed a panic in the dashboardd shutdown routine.
- Fixed a bug where deleting a non-existent entity with sensuctl would not return an error.
- Web UI - toolbar menu buttons now switch with dark theme.
- Web UI - some buttons easier to see with dark theme.
- Agents will now take proxy entity names into consideration when guarding
against duplicate check requests.

### Changed
- Improved logging for errors in proxy check requests.
- Updated Go version from 1.10 to 1.11.4.

## [5.1.0] - 2018-12-18

### Added
- Support for the trusted-ca-file and insecure-skip-tls-verify flags in
  sensu-agent. These flags have the same meaning and use as their sensu-backend
  counterparts.

### Changed
- Default location for sensu-backend data has changed from /var/lib/sensu to
  /var/lib/sensu/sensu-backend. See release notes for more information.

### Fixed
- Keepalive and check TTL failure events now fire continuously until resolved.
- Listing an empty set of assets now correctly returns [] instead of null.
- Fixed API endpoint used by the CLI to create hooks via the 'sensuctl create'
  command. It's now possible to create objects of type 'Hook' with this command
  again.
- Firefox status icons not fully rendering

## [5.0.1] - 2018-12-12

### Changed
- Added --etcd-advertise-client-urls options to docker-compose.yaml sensu-backend start command

### Fixed
- Prevent a panic when using an external etcd cluster.
- Silences List in web ui sorted by ascending order; defaults to descending
- Reduces shuffling of items as events list updates
- Fixed error in UI where status value could not be coerced
- Copy local environment variables into execution context when running checks
- Ensure environment variables are joined with a semicolon on Windows
- Command arguments are no longer needlessly escaped on Windows
- Backend environments are now included in handler & mutator execution requests.

## [5.0.0] - 2018-11-30

### Added
- Add the `etcd-advertise-client-urls` config attribute to sensu-backend
- Support for multiple API versions added to sensuctl create
- Support for metadata added to wrapped resources (yaml, wrapped-json)
- Added the backend configuration attributes `api-listen-address` & `api-url`.
- Adds feedback when rerunning check[s] in the web app

### Removed
- Check subdue functionality has been disabled. Users that have checks with
subdues defined should delete and recreate the check. The subdue feature was
found to have issues, and we are re-working the feature for a future release.
- Filter when functionality has been disabled. Users that have filters with
'when' properties defined should delete and recreate the filter. Filter when
uses the same facility as check subdue for handling time windows.
- Removed event.Hooks and event.Silenced deprecated fields
- Extensions have been removed until we have time to revisit the feature.

### Changed
- Assets and checks environments are now merged, with a preference given to the
  values coming from the check's environment.
- Assets and handlers environments are now merged, with a preference given to the
  values coming from the handler's environment.
- Assets and mutators environments are now merged, with a preference given to the
  values coming from the mutator's environment.
- Metadata from wrappers and resources is now merged, with a preference given to
the values coming from the wrapper. Labels and annotations are deep-merged.
- Round-robin scheduling has been temporarily disabled.
- The dashboard now uses the `api-url` configuration attribute to connect to the
API.

### Fixed
- Fixed several resource leaks in the check scheduler.
- Fixed a bug in the dashboard where entities could not be silenced.
- Fix the `sensuctl cluster health` command.
- Fixed issue filtering by status on the events page
- Fixed interactive operations on entities in the CLI
- Removed rerun and check links for keepalives on event details page.
- Web UI - Made silencing language more clear on Silences List page
- Fixed a bug where resources from namespaces that share a common prefix, eg:
  "sensu" and "sensu-devel", could be listed together.
- Fixed a bug in the agent where the agent would deadlock after a significant
period of disconnection from the backend.
- Fixed a bug where logging events without checks would cause a nil panic.
- Removed the ability to rerun keepalives on the events list page
- A panic in keepalive/check ttl monitors causing a panic.
- Monitors are now properly namespaced in etcd.
- Updating a users groups will no longer corrupt their password
- Prevent empty error messages in sensuctl.
- Fixed a bug where keepalive failures could be influenced by check TTL
successes, and vice versa.
- Fixed a bug where check TTL events were not formed correctly.
- Fixed a web-ui bug causing the app to crash on window resize in FireFox

### Breaking Changes
- The backend configuration attributes `api-host` & `api-port` have been
replaced with `api-listen-address`.

## [2.0.0-beta.8-1] - 2018-11-15

### Added
- Assets are included on check details page.
- Adds links to view entities and checks from the events page.
- Added an agent/cmd package, migrated startup logic out of agent main
- Improved debug logging in pipeline filtering.
- Add object metadata to entities (including labels).
- Add filter query support for labels.
- Add support for setting labels on agents with the command line.
- The sensuctl tool now supports yaml.
- Add support for `--all-namespaces` flag in `sensuctl extension list`
subcommand.
- Added functionality to the dynamic synthesize function, allowing it to
flatten embedded and non-embedded fields to the top level.
- Added the sensuctl edit command.
- Added javascript filtering.

### Removed
- Govaluate is no longer part of sensu-go.

### Fixed
- Display appropriate fallback when an entity's lastSeen field is empty.
- Silences List in web ui sorted by ascending order
- Sorting button now works properly
- Fixed unresponsive silencing entry form begin date input.
- Removed lastSeen field from check summary
- Fixed a panic on the backend when handling keepalives from older agent versions.
- Fixed a bug that would prevent some keepalive failures from occurring.
- Improved event validation error messages.
- Improved agent logging for statsd events.
- Fixues issue with tooltip positioning.
- Fixed bug with toolbar menus collapsing into the overflow menu
- The agent now reconnects to the backend if its first connection attempt
  fails.
- Avoid infinite loop when code cannot be highlighted.

### Changes
- Deprecated the sensu-agent `--id` flag, `--name` should be used instead.

### Breaking Changes
- Environments and organizations have been replaced with namespaces.
- Removed unused asset metadata field.
- Agent subscriptions are now specified in the config file as an array instead
  instead of a comma-delimited list of strings.
- Extended attributes have been removed and replaced with labels. Labels are
string-string key-value pairs.
- Silenced `id`/`ID` field has changed to `name`/`Name`.
- Entity `id`/`ID` field has changed to `name`/`Name`.
- Entity `class`/`Class` field has changed to `entity_class`/`EntityClass`.
- Check `proxy_entity_id`/`ProxyEntityID` field has changed to `proxy_entity_name`/`ProxyEntityName`.
- Objects containing both a `name`/`Name` and `namespace`/`Namespace` field have been
replaced with `metadata`/`ObjectMeta` (which contains both of those fields).
- Role-based access control (RBAC) has been completely redesigned.
- Filter and token substitution variable names now match API naming. Most names
that were previously UpperCased are now lower_cased.
- Filter statements are now called expressions. Users should update their
filter definitions to use this new naming.

## [2.0.0-beta.7-1] - 2018-10-26

### Added
- Asset functionality for mutators and handlers.
- Web ui allows publishing and unpublishing on checks page.
- Web ui allows publishing and unpublishing on check details page.
- Web ui code highlighting added.

### fixed
- fixes exception thrown when web ui browser window is resized.

## [2.0.0-beta.6-2] - 2018-10-22

### Added
- Add windows/386 to binary gcs releases
- TLS authentication and encryption for etcd client and peer communication.
- Added a debug log message for interval timer initial offset.
- Added a privilege escalation test for RBAC.

### Removed
- Staging resources and configurations have been removed from sensu-go.
- Removed handlers/slack from sensu/sensu-go. It can now be found in
sensu/slack-handler.
- Removed the `Error` store and type.

### Changed
- Changed sensu-agent's internal asset manager to use BoltDB.
- Changed sensuctl title colour to use terminal's configured default for bold
text.
- The backend no longer forcibly binds to localhost.
- Keepalive intervals and timeouts are now configured in the check object of
keepalive events.
- The sensu-agent binary is now located at ./cmd/sensu-agent.
- Sensuctl no longer uses auto text wrapping.
- The backend no longer requires embedded etcd. External etcd instances can be
used by providing the --no-embed option. In this case, the client will dial
the URLs provided by --listen-client-urls.
- The sensu-agent binary is now located at ./cmd/sensu-agent.
- Sensuctl no longer uses auto text wrapping.
- The backend no longer requires embedded etcd. External etcd instances can be
used by providing the --no-embed option. In this case, the client will dial
the URLs provided by --listen-client-urls.
- Deprecated daemon `Status()` functions and `/info` (`/info` will be
re-implemented in https://github.com/sensu/sensu-go/issues/1739).
- The sensu-backend flags related to etcd are now all prefixed with `etcd` and
the older versions are now deprecated.
- Web ui entity recent events are sorted by last ok.
- etcd is now the last component to shutdown during a graceful shutdown.
- Web ui entity recent events are sorted by last ok
- Deprecated --custom-attributes in the sensu-agent command, changed to
--extended-attributes.
- Interfaced command execution and mocked it for testing.
- Updated the version of `libprotoc` used to 3.6.1.

### Fixed
- Fixed a bug in `sensuctl configure` where an output format called `none` could
  be selected instead of `tabular`.
- Fixes a bug in `sensuctl cluster health` so the correct error is handled.
- Fixed a bug where assets could not extract git tarballs.
- Fixed a bug where assets would not install if given cache directory was a
relative path.
- Fixed a bug where an agent's collection of system information could delay
sending of keepalive messages.
- Fixed a bug in nagios perfdata parsing.
- Etcd client URLs can now be a comma-separated list.
- Fixed a bug where output metric format could not be unset.
- Fixed a bug where the agent does not validate the ID at startup.
- Fixed a bug in `sensuctl cluster health` that resulted in an unmarshal
error in an unhealthy cluster.
- Fixed a bug in the web ui, removed references to keepaliveTimeout.
- Keepalive checks now have a history.
- Some keepalive events were misinterpreted as resolution events, which caused
these events to be handled instead of filtered.
- Some failing keepalive events were not properly emitted after a restart of
sensu-backend.
- The check output attribute is still present in JSON-encoded events even if
empty.
- Prevent an empty Path environment variable for agents on Windows.
- Fixed a bug in `sensuctl check update` interactive mode. Boolean defaults
were being displayed rather than the check's current values.
- Use the provided etcd client TLS information when the flag `--no-embed-etcd`
is used.
- Increase duration delta in TestPeriodicKeepalive integration test.
- Fixed some problems introduced by Go 1.11.

### Breaking Changes
- Removed the KeepaliveTimeout attribute from entities.

## [2.0.0-beta.4] - 2018-08-14

### Added
- Added the Sensu edition in sensuctl config view subcommand.
- List the supported resource types in sensuctl.
- Added agent ID and IP address to backend session connect/disconnect logs
- Licenses collection for RHEL Dockerfiles and separated RHEL Dockerfiles.

### Changed
- API responses are inspected after each request for the Sensu Edition header.
- Rename list-rules subcommand to info in sensuctl role commmand with alias
for backward compatibility.
- Updated gogo/protobuf and golang/protobuf versions.
- Health API now returns etcd alarms in addition to cluster health.

### Fixed
- Fixed agentd so it does not subscribe to empty subscriptions.
- Rules are now implicitly granting read permission to their configured
environment & organization.
- The splay_coverage attribute is no longer mandatory in sensuctl for proxy
check requests and use its default value instead.
- sensu-agent & sensu-backend no longer display help usage and duplicated error
message on startup failure.
- `Issued` & `History` are now set on keepalive events.
- Resolves a potential panic in `sensuctl cluster health`.
- Fixed a bug in InfluxDB metric parsing. The timestamp is now optional and
compliant with InfluxDB line protocol.
- Fixed an issue where adhoc checks would not be issued to all agents in a
clustered installation.

### Breaking Changes
- Corrects the check field `total_state-change` json tag to `total_state_change`.

## [2.0.0-beta.3-1] - 2018-08-02

### Added
- Added unit test coverage for check routers.
- Added API support for cluster management.
- Added sensuctl cluster member-list command.
- Added Sensu edition detection in sensuctl.
- Added sensuctl cluster member-add command.
- Added API client support for enterprise license management.
- Added a header to API calls that returns the current Sensu Edition.
- Added sensuctl cluster health command.

### Changed
- The Backend struct has been refactored to allow easier customization in
enterprise edition.
- Use etcd monitor instead of in-memory monitor.
- Refactoring of the cmd package for sensuctl to allow easier customization in
the enterprise edition.
- Upgrade dep to v0.5.0
- Added cluster health information to /health endpoint in sensu-backend.

### Fixed
- Fixed `sensuctl completion` help for bash and zsh.
- Fixed a bug in build.sh where versions for Windows and Mac OS were not
generated correctly.
- Display the name of extensions with table formatting in sensuctl.
- Fixed TLS issue that occurred when dashboard communicated with API.
- Check TTL now works with round robin checks.
- Format string for --format flag help now shows actual arguments.
- Push the sensu/sensu:nightly docker image to the Docker Hub.
- Replaced dummy certs with ones that won't expire until 100 years in the
future.
- Fixed a bug where clustered round robin check execution executed checks
too often.
- Catch errors in type assertions in cli.
- Fixed a bug where users could accidentally create invalid gRPC handlers.

### Removed
- Removed check subdue e2e test.
- Removed unused Peek method in the Ring data structure.

### Breaking Changes
- Removed deprecated import command.

## [2.0.0-beta.2] - 2018-06-28

### Added
- Performed an audit of events and checks. Added `event.HasCheck()` nil checks
prior to assuming the existence of said check.
- Added a Create method to the entities api.
- Added the ability to set round robin scheduling in sensuctl
- Added Output field to GRPC handlers
- Additional logging around handlers
- Accept additional time formats in sensuctl
- Entities can now be created via sensuctl.
- Added the format `wrapped-json` to sensuctl `configure`, `list` and `info`
commands, which is compatible with `sensuctl create`.
- Added debug event log with all event data.
- Added yml.example configurations for staging backend and agents.
- Added test resources in `testing/config/resources.json` to be used in staging.
- Added all missing configuration options to `agent.yml.example` and
`backend.yml.example`.
- Added environment variables to checks.
- Added logging redaction integration test.
- Added check token substitution integration test.
- Added the `sensuctl config view` subcommand.
- Added extension service configuration to staging resources.
- Added some documentation around extensions.
- Added Dockerfile.rhel to build RHEL containers.

### Changed
- Upgraded gometalinter to v2.
- Add logging around the Sensu event pipeline.
- Split out the docker commands in build script so that building images and
  pushing can be done separately.
- Migrated the InfluxDB handler from the sensu-go repository to
github.com/nikkiki/sensu-influxdb-handler
- Entry point for sensu-backend has been changed to
  `github.com/sensu/sensu-go/cmd/sensu-backend`
- Don't allow unknown fields in types that do not support custom attributes
when creating resources with `sensuctl create`.
- Provided additional context to metric event logs.
- Updated goversion in the appveyor configuration for minor releases.
- Use a default hostname if one cannot be retrieved.
- Return an error from `sensuctl configure` when the configured organization
or environment does not exist.
- Remove an unnecessary parameter from sensuctl environment create.
- The profile environment & organization values are used by default when
creating a resource with sensuctl.
- Migrated docker image to sensu Docker Hub organization from sensuapp.
- Use the sensu/sensu image instead of sensu/sensu-go in Docker Hub.

### Fixed
- Prevent panic when verifying if a metric event is silenced.
- Add logging around the Sensu event pipeline
- Marked silenced and hooks fields in event as deprecated
- Fixed a bug where hooks could not be created with `create -f`
- Metrics with zero-values are now displayed correctly
- Fix handler validation routine
- Fixed a small bug in the opentsdb transformer so that it trims trailing
whitespace characters.
- Sensu-agent logs an error if the statsd listener is unable to start due to an
invalid address or is stopped due to any other error.
- Fixed a bug where --organization and --environment flags were hidden for all
commands
- Fix a bug where environments could not be created with sensuctl create
- StatsD listener on Windows is functional
- Add version output for dev and nightly builds (#1320).
- Improve git version detection by directly querying for the most recent tag.
- Fixed `sensuctl create -f` for `Role`
- Fixed `sensuctl create -f` for `Event`
- Added validation for asset SHA512 checksum, requiring that it be at least 128
characters and therefore fixing a bug in sensuctl
- Silenced IDs are now generated when not set in `create -f` resources
- API requests that result in a 404 response are now logged
- Fixed a bug where only a single resource could be created with
`sensuctl create` at a time.
- Fixed a bug where environments couldn't be deleted if there was an asset in
the organization they reside in.
- Dashboard's backend reverse proxy now works with TLS certs are configured.
- Fixed a bug with the IN operator in query statements.
- Boolean fields with a value of `false` now appear in json format (removed
`omitempty` from protobufs).
- The sensuctl create command no longer prints a spurious warning when
non-default organizations or environments are configured.
- When installing assets, errors no longer cause file descriptors to leak, or
lockfiles to not be cleaned up.
- Fixed a bug where the CLI default for round robin checks was not appearing.
- Missing custom attributes in govaluate expressions no longer result in
an error being logged. Instead, a debug message is logged.
- Update AppVeyor API token to enable GitHub deployments.
- Allow creation of metric events via backend API.
- Fixed a bug where in some circumstances checks created with sensuctl create
would never fail.
- Fixed a goroutine leak in the ring.
- Fixed `sensuctl completion` help for bash and zsh.

### Removed
- Removed Linux/386 & Windows/386 e2e jobs on Travis CI & AppVeyor
- Removed check output metric extraction e2e test, in favor of more detailed
integration coverage.
- Removed the `leader` package
- Removed logging redaction e2e test, in favor of integration coverage.
- Removed check token substitution e2e test, in favor of integration coverage.
- Removed round robin scheduling e2e test.
- Removed proxy check e2e test.
- Removed check scheduling e2e test.
- Removed keepalive e2e test.
- Removed event handler e2e test.
- Removed `sensuctl` create e2e tests.
- Removed hooks e2e test.
- Removed assets e2e test.
- Removed agent reconnection e2e test.
- Removed extensions e2e test.

## [2.0.0-beta.1] - 2018-05-07
### Added
- Add Ubuntu 18.04 repository
- Support for managing mutators via sensuctl.
- Added ability to sort events in web UI.
- Add PUT support to APId for the various resource types.
- Added flags to disable the agent's API and Socket listeners
- Made Changelog examples in CONTRIBUTING.md more obvious
- Added cli support for setting environment variables in mutators and handlers.
- Added gRPC extension service definition.
- The slack handler now uses the iconURL & username flag parameters.
- Support for nightlies in build/packaging tooling.
- Added extension registry support to apid.
- Added extension registry to the store.
- Add sensuctl create command.
- Adds a statsd server to the sensu-agent which runs statsd at a configurable
flush interval and converts gostatsd metrics to Sensu Metric Format.
- Add event filtering to extensions.
- Proper 404 page for web UI.
- Add sensuctl extension command.
- Add extensions to pipelined.
- Added more tests surrounding the sensu-agent's statsd server and udp port.
- Add the `--statsd-event-handlers` flag to sensu-agent which configures the
event handlers for statsd metrics.
- Add default user with username "sensu" with global, read-only permissions.
- Add end-to-end test for extensions.
- Add configuration setting for backend and agent log level.
- Add extension package for building third-party Sensu extensions in Go.
- Add the `--statsd-disable` flag to sensu-agent which configures the
statsd listener. The listener is enabled by default.
- Added an influx-db handler for events containing metrics.
- Add 'remove-when' and 'set-when' subcommands to sensuctl filter command.
- Added the Transformer interface.
- Added a Graphite Plain Text transformer.
- Add support for `metric_format` and `metric_handlers` fields in the Check and
CheckConfig structs.
- Add CLI support for `metric_format` and `metric_handlers` fields in `sensuctl`.
- Add support for metric extraction from check output for `graphite_plaintext`
transformer.
- Added a OpenTSDB transformer.
- Add support for metric extraction from check output for `opentsdb_line`
- Added a Nagios performance data transformer.
- Add support for metric extraction from check output for `nagios_perfdata`
- Added an InfluxDB Line transformer.
- Add support for metric extraction from check output for `influxdb_line`
transformer.
- Add e2e test for metric extraction.

### Changed
- Changed the maximum number of open file descriptors on a system to from 1024
(default) to 65535.
- Increased the default etcd size limit from 2GB to 4GB.
- Move Hooks and Silenced out of Event and into Check.
- Handle round-robin scheduling in wizardbus.
- Added informational logging for failed entity keepalives.
- Replaced fileb0x with vfsgen for bundling static assets into binary. Nodejs 8+
and yarn are now dependencies for building the backend.
- Updated etcd to 3.3.2 from 3.3.1 to fix an issue with autocompaction settings.
- Updated and corrected logging style for variable fields.
- Build protobufs with go generate.
- Creating roles via sensuctl now supports passing flags for setting permissions
  rules.
- Removed -c (check) flag in sensuctl check execute command.
- Fix a deadlock in the monitor.
- Don't allow the bus to drop messages.
- Events list can properly be viewed on mobile.
- Updated Sirupsen/logrus to sirupsen/logrus and other applicable dependencies using the former.
- Set default log level to 'warn'.
- Optimize check marshaling.
- Silenced API only accepts 'id' parameter on DELETE requests.
- Disable gostatsd internal metric collection.
- Improved log entries produced by pipelined.
- Allow the InfluxDB handler to parse the Sensu metric for an InfluxDB field tag
and measurement.
- Removed organization and environment flags from create command.
- Changed `metric_format` to `output_metric_format`.
- Changed `metric_handlers` to `output_metric_handlers`.

### Fixed
- Terminate processes gracefully in e2e tests, allowing ports to be reused.
- Shut down sessions properly when agent connections are disrupted.
- Fixed shutdown log message in backend
- Stopped double-writing events in eventd
- Agents from different orgs/envs with the same ID connected to the same backend
  no longer overwrite each other's messagebus subscriptions.
- Fix the manual packaging process.
- Properly log the event being handled in pipelined
- The http_check.sh example script now hides its output
- Silenced entries using an asterisk can be deleted
- Improve json unmarshaling performance.
- Events created from the metrics passed to the statsd listener are no longer
swallowed. The events are sent through the pipeline.
- Fixed a bug where the Issued field was never populated.
- When creating a new statsd server, use the default flush interval if given 0.
- Fixed a bug where check and checkconfig handlers and subscriptions are null in rendered JSON.
- Allow checks and hooks to escape zombie processes that have timed out.
- Install all dependencies with `dep ensure` in build.sh.
- Fixed an issue in which some agents intermittently miss check requests.
- Agent statsd daemon listens on IPv4 for Windows.
- Include zero-valued integers in JSON output for all types.
- Check event entities now have a last_seen timestamp.
- Improved silenced entry display and UX.
- Fixed a small bug in the opentsdb transformer so that it trims trailing
whitespace characters.

## [2.0.0-nightly.1] - 2018-03-07
### Added
- A `--debug` flag on sensu-backend for enabling a pprof HTTP endpoint on localhost.
- Add CLI support for adhoc check requests.
- Check scheduler now handles adhoc check requests.
- Added `set-FIELD` and `remove-FIELD` commands for all updatable fields
of a check. This allows updating single fields and completely clearing out
non-required fields.
- Add built-in only_check_output mutator to pipelined.
- Allow publish, cron, ttl, timeout, low flap threshold and more fields to be
set when importing legacy settings.
- Add CPU architecture in system information of entities.
- The `sensuctl user change-password` subcommand now accepts flag parameters.
- Configured and enabled etcd autocompaction.
- Add event metrics type, implementing the Sensu Metrics Format.
- Agents now try to reconnect to the backend if the connection is lost.
- Added non-functional selections for resolving and silencing to web ui
- Add LastOk to check type. This will be updated to reflect the last timestamp
of a successful check.
- Added GraphQL explorer to web UI.
- Added check occurrences and occurrences_watermark attributes from Sensu 1.x.
- Added issue template for GitHub.
- Added custom functions to evaluate a unix timestamp in govaluate.

### Changed
- Refactor Check data structure to not depend on CheckConfig. This is a breaking
change that will cause existing Sensu alpha installations to break if upgraded.
This change was made before beta release so that further breaking changes could
be avoided.
- Make indentation in protocol buffers files consistent.
- Refactor Hook data structure. This is similar to what was done to Check,
except that HookConfig is now embedded in Hook.
- Refactor CheckExecutor and AdhocRequestExecutor into an Executor interface.
- Changed the sensu-backend etcd flag constants to match the etcd flag names.
- Upgraded to Etcd v3.3.1
- Removed 3DES from the list of allowed ciphers in the backend and agent.
- Password input fields are now aligned in  `sensuctl user change-password`
subcommand.
- Agent backend URLs without a port specified will now default to port 8081.
- Travis encrypted variables have been updated to work with travis-ci.org
- Upgraded all builds to use Go 1.10.
- Use megacheck instead of errcheck.
- Cleaned agent configuration.
- We no longer duplicate hook execution for types that fall into both an exit
code and severity (ex. 0, ok).
- Updated the sensuctl guidelines.
- Changed travis badge to use travis-ci.org in README.md.
- Govaluate's modifier tokens can now be optionally forbidden.
- Increase the stack size on Travis CI.
- Refactor store, queue and ring interfaces, and daemon I/O details.
- Separated global from local flags in sensuctl usage.

### Fixed
- Fixed a bug in time.InWindow that in some cases would cause subdued checks to
be executed.
- Fixed a bug in the HTTP API where resource names could not contain special
characters.
- Resolved a bug in the keepalive monitor timer which was causing it to
erroneously expire.
- Resolved a bug in how an executor processes checks. If a check contains proxy
requests, the check should not duplicately execute after the proxy requests.
- Removed an erroneous validation statement in check handler.
- Fixed HookList `hooks` validation and updated `type` validation message to
allow "0" as a valid type.
- Events' check statuses & execution times are now properly added to CheckHistory.
- Sensu v1 Check's with TTL, timeout and threshold values can now be imported
correctly.
- Use uint32 for status so it's not empty when marshalling.
- Automatically create a "default" environment when creating a new organization.

## [2.0.0-alpha.17] - 2018-02-13
### Added
- Add .gitattributes file with merge strategy for the Changelog.
- Context switcher added for dashboard.
- Add API support for adhoc check requests.
- Check scheduler now supports round-robin scheduling.
- Added better error checking for CLI commands and support for mutually
exclusive fields.
- Added `--interactive` flag to CLI which is required to run interactive mode.
- Added CLI role rule-add Organization and Environment interactive prompts.
- Added events page list and simple buttons to filter

### Changed
- Silenced `begin` supports human readable time (Format: Jan 02 2006 3:04PM MST)
in `sensuctl` with optional timezone. Stores the field as unix epoch time.
- Increased the timeout in the store's watchers tests.
- Incremental retry mechanism when waiting for agent and backend in e2e tests.
- Renamed CLI asset create interactive prompt "Org" to "Organization".

### Fixed
- Fixed required flags in `sensuctl` so requirements are enforced.
- Add support for embedded fields to dynamic.Marshal.

## [2.0.0-alpha.16] - 2018-02-07
### Added
- Add an e2e test for proxy check requests.
- Add integration tests to our CI.
- Context switcher added for dashboard
- Add api support for adhoc check requests.

### Fixed
- Tracks in-progress checks with a map and mutex rather than an array to
increase time efficiency and synchronize goroutines reading from and writing
to that map.
- Fixed a bug where we were attempting to kill processes that had already
finished before its allotted execution timeout.
- Fixed a bug where an event could erroneously be shown as silenced.
- Properly log errors whenever a check request can't be published.
- Fixed some build tags for tests using etcd stores.
- Keepalive monitors now get updated with changes to a keepalive timeout.
- Prevent tests timeout in queue package
- Prevent tests timeout in ring package
- Fixed a bug in the queue package where timestamps were not parsed correctly.
- Fixed Ring's Next method hanging in cases where watch events are not propagated.

### Changed
- Queues are now durable.
- Refactoring of the check scheduling integration tests.
- CLI resource delete confirmation is now `(y/N)`.

### Removed
- Dependency github.com/chzyer/readline

## [2.0.0-alpha.15] - 2018-01-30
### Added
- Add function for matching entities to a proxy check request.
- Added functions for publishing proxy check requests.
- Added proxy request validation.
- CLI functionality for proxy check requests (add set-proxy-requests command).
- Entities have been added to the state manager and synchronizer.
- Added package leader, for facilitating execution by a single backend.
- Proxy check requests are now published to all entities described in
`ProxyRequests` and `EntityAttributes`.
- Add quick navigation component for dashboard

### Changed
- Govaluate logic is now wrapped in the `util/eval` package.
- Cron and Interval scheduling are now mutually exclusive.

### Fixed
- Fixed a bug where retrieving check hooks were only from the check's
organization, rather than the check's environment, too.

## [2.0.0-alpha.14] - 2018-01-23
### Added
- Add `Timeout` field to CheckConfig.
- CLI functionality for check `Timeout` field.
- Add timeout support for check execution.
- Add timeout support for check hook execution.
- Token substitution is now available for check hooks
- Add an e2e test for logging redaction
- Support for `When` field in `Filter` which enables filtering based on days
and times of the week.
- New gRPC inspired GraphQL implementation. See
[graphql/README](backend/apid/graphql/README.md) for usage.
- Support for TTLs in check configs to monitor stale check results.

### Changed
- Moved monitor code out of keepalived and into its own package.
- Moved KeyBuilder from etcd package to store package.

## [2.0.0-alpha.13] - 2018-01-16
### Added
- Logging redaction for entities

### Fixed
- Fixed e2e test for token substitution on Windows
- Fixed check subdue unit test for token substitution on Windows
- Consider the first and last seconds of a time window when comparing the
current time
- Fixed Travis deploy stage by removing caching for $GOPATH
- Parse for [traditional cron](https://en.wikipedia.org/wiki/Cron) strings, rather than [GoDoc cron](https://godoc.org/github.com/robfig/cron) strings.

### Changed
- Removed the Visual Studio 2017 image in AppVeyor to prevent random failures
- Made some slight quality-of-life adjustments to build-gcs-release.sh.

## [2.0.0-alpha.12] - 2018-01-09
### Added
- Add check subdue mechanism. Checks can now be subdued for specified time
windows.
- Silenced entries now include a `begin` timestamp for scheduled maintenance.
- Store clients can now use [watchers](https://github.com/sensu/sensu-go/pull/792) to be notified of changes to objects in the store.
- Add check `Cron` field. Checks can now be scheduled according to the cron
string stored in this field.
- Add a distributed queue package for use in the backend.
- Token substitution is now available for checks.
- CLI functionality for check `Cron` field.
- Add an e2e test for cron scheduling.
- Add an e2e test for check hook execution.

## [2.0.0-alpha.11] - 2017-12-19
### Breaking Changes
- The `Source` field on a check has been renamed to `ProxyEntityID`. Any checks
using the Source field will have to be recreated.

### Added
- Silenced entries with ExpireOnResolve set to true will now be deleted when an
event which has previously failing was resolved
- TCP/UDP sockets now accept 1.x backward compatible payloads. 1.x Check Result gets translated to a 2.x Event.
- Custom attributes can be added to the agent at start.
- New and improved Check Hooks are implemented (see whats new about hooks here: [Hooks](https://github.com/sensu/sensu-alpha-documentation/blob/master/08-hooks.md))
- Add check subdue CLI support.

### Changed
- Avoid using reflection in time.InWindows function.
- Use multiple parallel jobs in CI tools to speed up the tests
- Pulled in latest [github.com/coreos/etcd](https://github.com/coreos/etcd).
- Includes fix for panic that occurred on shutdown.
- Refer to their
[changelog](https://github.com/gyuho/etcd/blob/f444abaae344e562fc69323c75e1cf772c436543/CHANGELOG.md)
for more.
- Switch to using [github.com/golang/dep](https://github.com/golang/dep) for
managing dependencies; `vendor/` directory has been removed.
- See [README](README.md) for usage.

## [2.0.0-alpha.10] - 2017-12-12
### Added
- End-to-end test for the silencing functionality
- Silenced events are now identified in sensuctl

### Changed
- Events that transitioned from incidents to a healthy state are no longer
filtered by the pipeline
- Errcheck was added to the build script, and the project was given a once-over
to clean up existing errcheck lint.
- Creating a silenced entry via sensuctl no longer requires an expiry value

### Fixed
- Entities can now be silenced using their entity subscription
- Fixed a bug in the agent where it was ignoring keepalive interval and timeout
settings on start
- Keepalives now alert when entities go away!
- Fixed a bug in package dynamic that could lead to an error in json.Marshal
in certain cases.
- Fixed an issue in keepalived to handle cases of nil entities in keepalive
messages

## [2.0.0-alpha.9] - 2017-12-5
### Added
- Proxy entities are now dynamically created through the "Source" attribute of a
check configuration
- Flag to sensuctl configure allowing it to be configured non-interactively
(usage: --non-interactive or -n)
- New function SetField in package dynamic, for setting fields on types
supporting extended attributes.
- Automatically append entity:entityID subscription for agent entities
- Add silenced command to sensuctl for silencing checks and subscriptions.
- Add healthz endpoint to agent api for checking agent liveness.
- Add ability to pass JSON event data to check command STDIN.
- Add POST /events endpoint to manually create, update, and resolve events.
- Add "event resolve" command to sensuctl to manually resolve events.
- Add the time.InWindow & time.InWindows functions to support time windows, used
in filters and check subdue

### Fixed
- Fixed a bug in how silenced entries were deleted. Only one silenced entry will
be deleted at a time, regardless of wildcard presence for subscription or check.

## [2.0.0-alpha.8] - 2017-11-28
### Added
- New "event delete" subcommand in sensuctl
- The "Store" interface is now properly documented
- The incoming request body size is now limited to 512 KB
- Silenced entries in the store now have a TTL so they automatically expire
- Initial support for custom attributes in various Sensu objects
- Add "Error" type for capturing pipeline errors
- Add registration events for new agents
- Add a migration tool for the store directly within sensu-backend

### Changed
- Refactoring of the sensu-backend API
- Modified the description for the API URL when configuring sensuctl
- A docker image with the master tag is built for every commit on master branch
- The "latest" docker tag is only pushed once a new release is created

### Fixed
- Fix the "asset update" subcommand in sensuctl
- Fix Go linting in build script
- Fix querying across organizations and environments with sensuctl
- Set a standard redirect policy to sensuctl HTTP client

### Removed
- Removed extraneous GetEnv & GetOrg getter methods<|MERGE_RESOLUTION|>--- conflicted
+++ resolved
@@ -45,18 +45,15 @@
 if the store was already initialized.
 - Guard against potential crash in the sensuctl cluster member-list command when
 the etcd response header is nil.
-<<<<<<< HEAD
 - Agent events API now accepts metrics event.
 - Fixed rare cases where the agent could fail to delete temporary files when
 downloading assets.
-=======
 - Forwards compatibility with newer Sensu backends has been improved. Users can
 now create resources with fields that are unknown to Sensu.
 
 ### Changed
 - API and agent services now log at warn level when the start up, not at info.
 - Backend now reports when it is ready to process events at warn level.
->>>>>>> b2bab0bb
 
 ## [6.4.0] - 2021-06-23
 
