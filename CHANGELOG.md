--- conflicted
+++ resolved
@@ -19,16 +19,13 @@
 and event unmarshaling are logged once again. 
 - User-Agent header is only set on new client creation rather than on each
 request.
-<<<<<<< HEAD
 - Fixed a bug where highly concurrent event filtering could result in a panic.
 - Fixed a bug where nil labels or annotations in an event filtering context
 would result in a bad user experience, with the user having to explicitly
 check if the annotations or labels are undefined. Now, the user is guaranteed
 that labels and annotations are always defined, though they may be empty.
-=======
 - Automatically capitalize the roleRef and subject types in ClusterRoleBindings
 and RoleBindings.
->>>>>>> 7803a04d
 
 ### Breaking
 - The web interface is now a standalone product and no longer distributed
