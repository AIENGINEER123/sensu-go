# Changelog
All notable changes to this project will be documented in this file.

The format is based on [Keep a Changelog](http://keepachangelog.com/en/1.0.0/)
and this project adheres to [Semantic
Versioning](http://semver.org/spec/v2.0.0.html).

## Unreleased

<<<<<<< HEAD
### Added
- Added Prometheus transformer for extracting metrics from check output
using the Prometheus Exposition Text Format.

## [6.0.0] - 2020-07-23
=======
## [6.0.0] - 2020-08-04
>>>>>>> f26edc32

### Added
- Log a warning when secrets cannot be sent to an agent because mTLS is not
enabled.
- Added the is_silenced boolean key to event.Check object.

### Fixed
- Clarifies wording around a secret provider error message.
- Logs and returns an error if a mutator cannot be found.
- User-Agent header is only set on new client creation rather than on each
request.
- Fixed a bug where highly concurrent event filtering could result in a panic.
- Fixed a bug where nil labels or annotations in an event filtering context
would result in a bad user experience, with the user having to explicitly
check if the annotations or labels are undefined. Now, the user is guaranteed
that labels and annotations are always defined, though they may be empty.
- Automatically capitalize the roleRef and subject types in ClusterRoleBindings
and RoleBindings.
- Log the proper CA certificate path in the error message when it can't be
properly parsed by the agent.
- Fix the log entry field for the check's name in schedulerd.
- Store fewer keys in etcd for agents.
- Keepalive and round robin scheduling leases are now dealt with more efficiently.

### Breaking
- The web interface is now a standalone product and no longer distributed
inside the sensu-backend binary. Refer to https://github.com/sensu/web for
more.
- The database schema for entities has changed. After upgrading, users will not
be able to use their database with older versions of Sensu.
- After initial creation, sensu-agent entity configuration cannot be changed
by modifying the agent's configuration file.

### Changed
- Improves logging around the agent websocket connection.
- Entities are now stored as two separate data structures, in order to optimize
data access patterns.
- The `dead` and `handleUpdate` methods in keepalived now use `EntityConfig` and
`EntityState` respectively.
- The `dead()` and `createProxyEntity()` methods in eventd now use
  `corev3.EntityConfig` and `corev3.EntityState`.
- sensu-agent configuration can now be managed via the HTTP API.
- ClusterRoleBinding and RoleBinding subjects names can now contain any unicode
characters.
- Enriches output of `sensuctl asset add` with help usage for how to use the runtime asset.
- Unless the entity is a proxy entity, updates to entities now ignore state
  related fields.

## [5.21.1] - 2020-08-05

### Changed
- Improved agent websocket connection logging.

### Fixed
- Fixed potential Web UI crash when fetching events in namespace with > 1000 events.
- Errors produced in the agent by assets, check validation, token substitution,
and event unmarshaling are logged once again.

## [5.21.0] - 2020-06-10

### Added
- Added `SENSU_LICENSE_FILE` environment variable to handler executions.
- Added the `sensuctl user hash-password` command to generate password hashes
- Added the ability to reset passwords via the backend API & `sensuctl user
reset-password`
- The user resource now has a `password_hash` field to specify the password
hash, in place of the cleartext password
- Added the beginnings of the core/v3 API.
- Added automatically generated tests for the core/v2 API.

### Changed
- `sensu-agent`'s default log level is now `info` instead of `warn`.
- `sensuctl command exec` now spawns the plugin directly instead of going
  through a sub-shell.

### Fixed
- The password verification logic when running `sensuctl user change-password`
has been moved from sensuctl to the backend API.
- Errors while publishing proxy check requests do not block scheduling for other
entities.
- Listing namespaces in sensuctl with `--chunk-size` now works properly.
- Prevent the agent from immediately exiting in certain scenarios where
components are disabled.
- Fixed an issue where a GraphQL query could fail when querying a namespace
containing event data in excess of 2GBs.
- Deregistration events now contain a timestamp.
- Checks configured with missing hooks no longer cause the agent to crash.

## [5.20.2] - 2020-05-26

### Added
- Added the username as a field to the API request logger.

### Changed
- The Process struct only contains the name of the process.

### Fixed
- The proper libc implementation is now displayed for Ubuntu entities.
- Add validation for subjects in RBAC RoleBinding and ClusterRoleBinding.
- Fixed a bug where single-letter subscriptions were not allowed, even though
they were intended to be.
- Fix retrieving command assets from bonsai.

## [5.20.1] - 2020-05-15
*No changelog for this release.*

### Added
- Added the ability to omit types from sensuctl dump when using the "all" flag.

### Fixed
- Fixed a bug in sensuctl dump where duplicate resource names could be specified.

## [5.20.0] - 2020-05-12

### Added
- Added ability to make the Resty HTTP Timeout configurable.
- Added the `event.is_silenced` & `event.check.is_silenced` field selectors.
- Added `processes` field to the system type to store agent local processes (commercial feature).
- Users can now increment the logging level by sending SIGUSR1 to the
sensu-backend or sensu-agent process.
- Added a new `sensuctl describe-type` command to list all resource types.
- Added `labels` and `annotations` as backend config options.
- Added token substitution for assets.
- Added `Edition` field to version information.
- Added `GoVersion` field to version information.
- Assets paths are now accessible to consumers via an environment variable.
- Added a helper function to token substitution to retrieve an asset path.
- Windows agent now has log rotation capabilities.
- [Web] Added check hook output to event details page.

### Changed
- Warning messages from Resty library are now suppressed in sensuctl.
- Notepad is now the default editor on Windows, instead of vi.
- [Web] Any leading and trailing whitespace is now trimmed from the username
when authenticating.
- [Web] A toast is now displayed when a user attempts to delete an event but
does not have appropriate authorization.
- [Web] Only the first five groups a user belongs to are displayed in the
preferences dialog. Showing too many made it difficult for users to locate the
sign-out button.

### Fixed
- Windows agent now accepts and remembers arguments passed to 'service run' and
'service install'.
- Windows agent synchronizes writes to its log file, ensuring that file size
will update with every log line written.
- Windows agent now logs to both console and log file when 'service run' is used.
- [Web] Fixed issue where the de-registration handler would always show up as
undefined on the entity details page.

## [5.19.3] - 2020-04-30

### Added
- Added a `timeout` flag to `sensu-backend init`.
- [Web] Added the ability for labels and annotations with links to images to be
displayed inline.
- [Web] Added additional modes for those with colour blindness.
- Added support for restarting the backend via SIGHUP. Config reloading is not
supported yet.

### Changed
- Removed deprecated flags in `sensuctl silenced update` subcommand.
### Fixed
- `sensu-backend init` now logs any TLS failures encountered.
- Fixes a bug in multi-line metric extraction that appeared in windows agents.
- Fixed an authn bug where sensu-backend would restart when agents disconnect.
- Fixed a bug where check state and last_ok were not computed until the second
instance of the event.
- Fix the validation for env_vars to allow the equal sign in values.
- Log to the warning level when an asset is not installed because none of the
filters matched.
- Return underlying errors when fetching an asset.
- Fixed a bug where the etcd event store would return prefixed matches rather than exact matches when getting events by entity.
- `sensuctl logout` now resets the TLS configuration.
- [Web] Fixes issue where labels with links could lead to a crash.
- Added a global rate limit for fetching assets so that asset retries are not abusive (can be
configured using `--assets-rate-limit` and `--assets-burst-limit` on the agent and backend).
- [Web] Fixed an issue where trying to use an unregistered theme could lead to a
crash.
- Fixed a bug that would cause the backend to crash.
- Fixed a bug that would cause messages like "unary invoker failed" to appear
in the logs.
- Fixed several goroutine leaks.
- Fixed a bug that would cause the backend to crash when the etcd client got an
error saying "etcdserver: too many requests".

## [5.19.2] - 2020-04-27
*No changelog for this release.*

## [5.19.1] - 2020-04-13

### Fixed
- Require that pipe handlers have a command set.
- The config file default path is now shown in the help for sensu-backend start
and sensu-agent start.
- Keepalives can now be published via the HTTP API.
- Token substitution templates can now express escape-quoted strings.
- [Web] Fixes issue where labels with links could lead to a crash.
- Fixed a bug where keepalives would not always fire correctly when using
the postgres event store.
- The REST API now uses a timeout of 3 seconds by default when querying
etcd health.
- sensu-agent will not longer allow configuring keepalive timeouts less than
the keepalive interval.
- Eventd can no longer mistake keepalive events for checks with TTL.
- Keepalives now generate a new event UUID for each keepalive failure event.
- Agents now correctly reset keepalive switches on reconnect, fixing a bug
where old keepalive timeout settings would persist too long.
- The system's libc_type attribute is now populated on alpine containers.

## [5.19.0] - 2020-03-26

### Added
- The `sensu.io/managed_by` label is now automatically applied to resources
created via `sensuctl create`.
- Added `created_by` to object metadata and populate that field via the HTTP API.
- Added agent discovery of libc type, VM system/role, and cloud provider.
- Added `float_type` field to system type to store which float type (softfloat,
hardfloat) a system is using.
- Additional Tessen resource metrics can now be registered at runtime.
- Added a generic client POST function that can return the response.
- Tessen now reports the type of store used for events ("etcd or "postgres").

### Changed
- Updated the store so that it may _create_ wrapped resources.
- Bonsai client now logs at debug level instead of info level.
- The dashboard service now returns an error if the client User-Agent is curl
or sensuctl. This should prevent users from using the dashboard port by
mistake.

### Fixed
- Fixed a bug where the agent could connect to a backend using a namespace that
doesn't exist.
- Subscriptions can no longer be empty strings (#2932)
- The proper HTTP status codes are returned for unauthenticated & permission
denied errors in the REST API.

## [5.18.1] - 2020-03-10

### Fixed
- Check history is now in FIFO order, not ordered by executed timestamp.
- Fixed bug where flapping would incorrectly end when `total_state_change` was
  below `high_flap_threshold` instead of below `low_flap_threshold`.
- sensu-backend no longers hang indefinitely if a file lock for the asset
manager cannot be obtained, and returns instead an error after 60 seconds.
- Stopped using the etcd embedded client, which seems to trigger nil pointer
panics when used against an etcd that is shutting down.
- 64-bit align the `Resource` struct in the store cache to fix a crash on
32-bit systems.
- Fixed a bug where sensu-backend would restart when agents disconnect.

## [5.18.0] - 2020-02-24

### Added
- Added the `/version` API in sensu-agent.
- Indicate in log messages which filter dropped an event.

### Fixed
- sensuctl now supports the http_proxy, https_proxy, and no_proxy environment
variables.
- returns 401 instead of 500 when issues occur refreshing the access token.
- Support Bonsai assets versions prefixed with the letter `v`.
- Fixed a bug where wrapped resources were not getting their namespaces set by
the default sensuctl configuration.
- read/writes `initializationKey` to/from `EtcdRoot`, while support legacy as fallback (read-only)
- check for a non-200 response when fetching assets
- `/silenced` now supports API filtering (commercial feature).
- Fixed event payload validation on the backend events API to validate the
payload with the URL parameters on the /events/:entity/:check endpoint and
reject events that do not match.
- The `auth/test` endpoint now returns the correct error messages.
- The `log-level` configuration option is now properly applied when running the
Sensu Agent Windows service.

### Changed
- Updated Go version from 1.13.5 to 1.13.7.
- Default `event.entity.entity_class` to `proxy` in the POST/PUT `/events` API.
- Proxy entities are now automatically created when events are published with an
entity that does not exist.

## [5.17.2] - 2020-02-19

### Fixed

- Fixed a bug where on an internal restart, enterprise HTTP routes could fail
to intialize.

## [5.17.1] - 2020-01-31

### Fixed
- Cluster configuration of sensuctl should be reset when `configure` is called.
- Some namespaces would not appear in the curated namespace functionality under
certain circonstances.
- Fix a bug with tar assets that contain hardlinked files.
- Assets name may contain capital letters.
- When `--trusted-ca-file` is used to configure sensuctl, it now detects and saves
the absolute file path in the cluster config.
- [Web] Changing order on event list will no longer cause filters to be reset.
- [Web] URLs inside annotations are now rendered as links.

## [5.17.0] - 2020-01-28

### Added
- Added the secrets provider interface and secrets provider manager to be used
by commercial secrets providers. Implemented for checks, mutators, and handlers.
- Added the `secrets` field to checks, mutators, and handlers.
- Added the `keepalive-handlers` configuration flag on the agent to specify the
entity's keepalive handlers.
- Added `event.entity.name` as a supported field selector.

### Fixed
- Fixed a memory leak in the entity cache.
- [Web] Labels with links can now be followed.
- [Web] Fixed a inconsistent crash that occurred in Firefox browsers.
- [Web] Fixed bug where event history was duplicated in the event timeline
chart.
- [Web] Fixed issue where silenced entries with a start date would result in a
crash.
- Fixed a bug where `sensuctl entity delete` was not returning an error
when attempting to delete a non-existent entity.
- sensuctl command assets installed via Bonsai will now use the "sensuctl"
namespace.
- Fixed a memory leak in the entity cache
- Users with implicit permissions to a namespace can now display resources
within that namespace via the Web UI.
- Explicit access to namespaces can only be granted via cluster-wide RBAC
resources.
- Split rules ClusterRole and Role verbs, resources and resource names on comma.
- Add support for the `--format` flag in the `sensuctl command list` subcommand.
- Namespace can be ommited from event when performing an HTTP POST request to
the `/events` endpoint.
- Fixed a bug where failing check TTL events could occur event if keepalive
failures had already occurred.

## [5.16.1] - 2019-12-18

### Fixed
- Initialize the sensu_go_events_processed counter with the `success` label so
it's always displayed.
- Fixed a performance regression that was introduced in 5.15.0, which would
cause the API to timeout past 20k agent sessions.

## [5.16.0] - 2019-12-11

### Added
- Display the JWT expiration Unix timestamp in `sensuctl config view`.
- Added the 'sensu-backend init' subcommand.
- Added a new flag, --etcd-client-urls, which should be used with sensu-backend
when it is not operating as an etcd member. The flag is also used by the new
sensu-backend init tool.
- Added the cluster's distribution to Tessen data.
- Added a new field, ClusterIDHex, to the ClusterHealth datatype.
- Added the `--etcd-discovery` and `--etcd-discovery-srv` flags to
`sensu-backend`. These are used to take advantage of the embedded etcd's
auto-discovery features.
- Added `--keepalive-critical-timeout` to define the time after which a
critical keepalive event should be created for an agent.
- Added `--keepalive-warning-timeout` which is an alias of `--keepalive-timeout`
for backwards compatibility.

### Fixed
- Add a timeout to etcd requests when retrieving the nodes health.
- Show the correct default value for the format flag in `sensuctl dump` help
usage.
- Installing sensuctl commands via Bonsai will now check for correct labels
before checking if the asset has 1 or more builds.
- Listing assets with no results returns an empty array.
- Fixed a panic that could occur when creating resources in a namespace that
does not exist.
- [Web] Links to documentation now point to the version of the product being run
instead of the latest; helpful when running an older version of Sensu.
- Fixed issue where keepalive events and events created through the agent's
socket interface could be missing a namespace.
- Fixed an issue where 'sensuctl cluster health' would hang indefinitely.
- Fixed several issues around the metadata of resources encoded using the
wrapped-json format, where the metadata would go missing when listing
resources or prevent resources from being created.

### Changed
- The backend will no longer automatically be seeded with a default admin
username and password. Users will need to run 'sensu-backend init' on every
new installation.
- Several deprecated flags were removed from sensu-backend.
- [Web] Changes to navigation. The app bar has been replaced by an omnipresent
drawer increasing the available space for content. Additionally, each page now
includes breadcrumbs.
- [Web] Switching namespaces is easier than ever, with the new and improved
switcher. The new component can be accessed from the drawer or with the shortcut
ctrl+k. For those with many namespaces the switcher now includes fuzzy search
and improved keyboard navigation.
- 'sensuctl cluster health' will now use a 3s timeout when gathering cluster
health information.
- 'sensuctl cluster health' now collects cluster health information concurrently.

## [5.15.0] - 2019-11-18

### Fixed
- Added better error logging for mutator execution.
- Fixed the order of flap detection weighting for checks.
- The pprof server now only binds to localhost.

### Added
- Added the `APIKey` resource and HTTP API support for POST, GET, and DELETE.
- Added sensuctl commands to manage the `APIKey` resource.
- Added support for api keys to be used in api authentication.
- Added support for sensu-backend service environment variables.
- Added support for timezones in check cron strings.
- Added support for extending sensuctl support with commands.

### Changed
- Moved `corev2.BonsaiAsset` to `bonsai.Asset` and moved
`corev2.OutdatedBonsaiAsset` to `bonsai.OutdatedAsset` along with subsequent
bonsai package refactors.
- Colons and periods are now allowed to be used in all resource names, with
the exception of users.

## [5.14.2] - 2019-11-04

### Changed
- Upgraded etcd to 3.3.17
- Listing namespaces is now done implicitly based on access to resources within
a namespace. Users will no longer be able to list all namespaces by default, in
new installations. Existing installations will function as before. Operators can
change to the new behaviour, by modifying the system:user role.

### Fixed
- As a result of upgrading etcd, TLS etcd clients that lose their connection will
successfully reconnect when using --no-embed-etcd.
- Check TTL switches are now correctly buried when associated events and entities
are deleted.
- Keepalive switches are now correctly buried when the keepalive event is deleted.
- Sensu now uses far fewer leases for keepalives and check TTLs, resulting in a
stability improvement for most deployments.
- Fixed a minor UX issue in interactive filter commands in sensuctl.
- Silences now successfully apply to proxy entities where the check doesn't contain
  the same subscriptions as the entity (#3356)

## [5.14.1] - 2019-10-16

### Added
- Added prometheus gauges for check schedulers.

### Fixed
- Opening an already open Bolt database should not cause sensu-agent to hang
indefinitely.
- [CLI] Dump multiple types as YAML to a file would print separator STDOUT
instead of specified file
- Fixed a bug where Sensu would crash with a panic due to a send on a closed channel.

## [5.14.0] - 2019-10-08

### Added
- [Web] Added an additional option to the error dialog allowing users to
completely wipe the application's persisted state; in lieu of them having to
manually wipe their local / session storage. This may help in the rare cases
where something in said state is leading to an uncaught exception.
- [Web] For operating systems with support for selecting a preferred light /dark
theme, the application now respects the system preference by default.
- sensuctl dump can now list the types of supported resources with --types.
- Added the `sensu_agent_version` field to the `Entity` resource, which reflects
the Sensu semver version of the agent entity.
- Added the `--etcd-heartbeat-interval` and `--etcd-election-timeout` flags to
`sensu-backend`

### Changed
- [Web] Github is not always the best place for feature requests and discussion,
as such we've changed CTA for feedback to point to Discourse instead of the
web repository's issues page.
- [Web] When a user lands on a page inside a namespace that no longer exists or
they do not have access to, the drawer is now opened so that namespace switcher
is front and center. Hopefully this should reduce any confusion around next
steps.
- Support agent TLS authentication, usable with a licensed sensu-backend.
- Updated Go version from 1.12.3 to 1.13.1.
- [GraphQL] `putWrapped` mutation now accepts wrapped JSON with empty
outer objectmeta.

### Fixed
- [Web] Fixed issue where a user with an appropriate role may have been unable
to resolve events, queue checks, and create silenced entries.
- Splayed proxy checks are now executed every interval, instead of every
`interval + interval * splay_coverage`.
- [GraphQL] Ensures that proxy entity label & annotations are redacted.
- Fixed a bug in the ring where round robin schedules would not recover
after quorum loss.
- [Web] Unauthorized errors emitted while creating silences or resolving events
are now caught and a toast is presented to communicate what occurred.
- [Web] Internal errors are now avoided when a user attempts to queue an ad-hoc
check for a keepalive.
- Do not separate asset builds into several assets unless the the tabular format
is used in `sensuctl asset list`.
- Fix the 'flag accessed but not defined' error in `sensuctl asset outdated`
- Fix generic API client's `SetTypeMeta` method. The APIGroup is now correctly
configured and by virtue unintended authorization denied errs are avoided.
- Fixed a bug where checks would stop executing after a network error.
- Fixed a bug where sensuctl create with stdin was not working.

## [5.13.2] - 2019-09-19

### Fixed
- Enterprise bug fix.

## [5.13.1] - 2019-09-10

### Fixed
- Multi-build asset definitions with no matching filters will no longer cause a panic.

## [5.13.0] - 2019-09-09

### Added
- Added the `sensuctl env` command.
- sensuctl asset add (fetches & adds assets from Bonsai).
- sensuctl asset outdated (checks for newer versions of assets from Bonsai).
- Add HTTP and directory support to `sensuctl create`
- Only validate check interval/cron when publish true

### Fixed
- sensuctl dump no longer silently discards errors.
- Interactive check create and update modes now have 'none' as the first
highlighted option, instead of nagios-perfdata.
- Fixed a bug where silences would not expire on event resolution.

## [5.12.0] - 2019-08-22

### Added
- Added functionality for the agent `--allow-list` configuration, which
whitelists check and check hook executables.
- Added the `runtime_assets` field to `HookConfig`. Assets are enabled
for check hook execution.
- Added backwards compatible content negotiation to the websocket connection.
Protobuf will be used for serialization/deserialization unless indicated by the
backend to use JSON.
- Added delete functionality for assets in the API and sensuctl.
- Added `sensuctl dump` to dump resources to a file or STDOUT.
- Added `event.check.name` as a supported field selector.
- [Web] Added timeline chart to event details view.
- Added `entity.system.arm_version` to record the value of `GOARM` at compile time.
- Added `ProviderType` field to `AuthProviderClaims`
- Added `builds` field to the `Asset` type to allow assets to specify different
URLs for each platform/architecture/arch_version.

### Changed
- The project now uses Go modules instead of dep for dependency management.
- The internal reverse proxy relied on by the dashboard has been eliminated.
- The generic etcd watcher now keeps track of revisions.
- The resource caches can now rebuild themselves in case of failures.
- Event and Entity resources can now be created without an explicit namespace;
the system will refer to the namespace in the URL.
- Events and Entities can now be created with the POST verb.
- [Web] Changed styling of namespace labels.
- Log token substitution failures more clearly.

### Fixed
- Fixed the tabular output of `sensuctl filter list` so inclusive filter expressions
are joined with `&&` and exclusive filter expressions are joined with `||`.
- The REST API now correctly only returns events for the specific entity
queried in the `GET /events/:entity` endpoint (#3141)
- Prevent a segmentation fault when running `sensuctl config view` without
configuration.
- Added entity name to the interactive sensuctl survey.
- Check hooks with `stdin: true` now receive actual event data on STDIN instead
  of an empty event.
- Prevent a segmentation fault on the agent when a command execution returns an
error.
- [Web] Fixed issue where a bad or revoked access token could crash the app.

### Removed
- Removed encoded protobuf payloads from log messages (when decoded, they can reveal
redacted secrets).

## [5.11.1] - 2019-07-18

### Fixed
- The agent now sends heartbeats to the backend in order to detect network
failures and reconnect faster.
- The default handshake timeout for the WebSocket connection negotiation has
been lowered from 45 to 15 seconds and is now configurable.

## [5.11.0] - 2019-07-10

### Added
- Silenced entries are now retrieved from the cache when determining if an event
is silenced.
- Added --disable-assets flag to sensu-agent.
- Added ability to query mutators to the GraphQL service
- Added ability to query event filters to the GraphQL service
- Added prometheus metrics for topics in wizard bus and agent sessions.
- The buffer size and worker count of keepalived, eventd & pipelined can now be
configured on sensu-backend.
- Added a `headers` field to the `Asset` struct. Headers is a map of key/value
string pairs used as HTTP headers for asset retrieval.
- Added the current user to the output of `sensuctl config view`.
- [Web] Adds list and details views for mutators
- [Web] Adds list and details views for event filters
- Added sensuctl delete command

### Changed
- [Web] Updated embedded web assets from `46cd0ee` ... `8f50155`
- The REST API now returns the `201 Created` success status response code for
POST & PUT requests instead of `204 No Content`.

### Fixed
- The REST API now returns an error when trying to delete an entity that does
not exist.
- Fixed a bug where basic authorization was not being performed on the agent websocket connection.
- Fixed an aliasing regression where event timestamps from the /events API
were not getting properly populated.
- Fixed a bug where multiple nested set handlers could be incorrectly flagged as
deeply nested.
- Fixed a bug where round robin proxy checks could fail to execute.
- Fixed a bug where watchers could enter a tight loop, causing very high CPU
usage until sensu-backend was restarted.

## [5.10.1] - 2019-06-25

### Fixed
- Fixed the entity_attributes in proxy_requests so all attributes must match
instead of only one of them.
- Fixed a bug where events were not deleted when their corresponding entity was.

## [5.10.0] - 2019-06-18

### Added
- Added POST `/api/core/v2/tessen/metrics`.
- Added the ability in TessenD to listen for metric points on the message bus,
populate, and send them to the Tessen service.
- [Web] Adds ability to delete entities
- [GraphQL] Adds simple auto-suggestion feature.
- Added a tag to all Tessen metrics to differentiate internal builds.
- Added a unique sensu cluster id, accessible by GET `/api/core/v2/cluster/id`.
- Added `sensuctl cluster id` which exposes the unique sensu cluster id.

### Changed
- [Web] Updated embedded web assets from `275386a` ... `46cd0ee`
- Refactoring of the REST API.
- Changed the identifying cluster id in TessenD from the etcd cluster id to
the sensu cluster id.
- [GraphQL] Updates `PutResource` mutation to accept an `upsert` boolean flag parameter. The `upsert` param defaults to `true`, but if set to `false` the mutation will return an error when attempting to create a duplicate resource.
- Eventd has been refactored. Users should not perceive any changes, but a
substantial amount of business logic has been moved into other packages.
- The `sensuctl create` command now accepts resources without a declared
namespace. If the namespace is omitted, the resource will be created in the
current namespace, or overridden by the `--namespace` flag.
- Eventd now uses a constant number of requests to etcd when working with
silenced entries, instead of a number that is proportional to the number of
subscriptions in a check.

### Fixed
- The check state and check total_state_change properties are now more correct.
- Scheduling proxy checks now consumes far fewer CPU resources.
- [Web] Unless required- scrollbars on code blocks are hidden.
- [Web] Ensure that we redirect user to a valid namespace when first signing in.
- [Web] Correctly display timeout value for handlers.
- [Web] Avoid exception when parsing non-standard cron statements. (Eg.
`@every 1h` or `@weekly`)
- The resources metadata are now validated with the request URI.

## [5.9.0] - 2019-05-29

### Added
- [GraphQL] Added field to retrieve REST API representation of a resource to
  each core type
- [Web] Add views for handlers

### Changed
- [Web] Updated embedded web assets from `9d91d7f` ... `275386a`
- [Web] Implements simpler & more efficient filtering.
- [GraphQL] fields that previously accepted a JS filter have been deprecated and
  replaced with a simpler syntax.

### Fixed
- Fixed the behaviors for check `Occurrences` and `OccurrencesWatermark`.
- Fixed a panic that could occur when seeding initial data.
- [Web] Compress dashboard assets
- [Web] Fixed regression where dashboard assets were no longer compressed.
- Fixed listing of silenced entries by check or subscription.
- The docker-compose.yaml file now refers to the sensu/sensu:latest image.

## [5.8.0] - 2019-05-22

### Added
- Added per resource counts to tessen data collection.
- Added event processing counts to tessen data collection.
- Added ability to query for `Handlers` (individual and collections) from the GraphQL query endpoint.
- Added `/version` to retrieve the current etcd server/cluster version and the sensu-backend version.
- --etcd-cipher-suites option is now available for sensu-backend.
- Added the `--chunk-size` flag to `sensuctl * list` sub-commands

### Changed
- eventd and keepalived now use 1000 handlers for events.
- etcd database size and request size are now configurable.
- Most resources now use protobuf serialization in etcd.

### Fixed
- Only bury switchsets of checks that no longer have a TTL, in order to reduce
the number of write operations made to etcd.
- Fixed keepalives switchsets for entities with deregistration.
- Fixed continue token generation in namespace and user pagination.

## [5.7.0] - 2019-05-09

### Added
- Added a Windows service wrapper for sensu-agent. See
"sensu-agent service --help" for more information.

### Fixed
- Fixed `sensuctl` color output on Windows.
- Fixed a regression in `sensuctl cluster` json/wrapped-json output.
- Fixed a regression that caused listing objects for a given namespace to also
  include results from namespaces sharing a similar prefix.

## [5.6.0] - 2019-04-30

### Added
- Added filtering support to `sensuctl`. This feature only works against a
  `sensu-backend` with a valid enterprise license.
- Added fields getter functions for resources available via the REST API.
- Added the message bus to Tessend in order to track Tessen configuration changes from the API.
- Added a performance optimizing `Count()` function to the generic store.
- Added a hexadecimal Cluster ID title to the `sensuctl cluster health` and
`sensuctl cluster member-list` commands in tabular format.
- Added a `Header` field to the `HealthResponse` type returned by `/health`.

### Fixed
- Fixed the agent `--annotations` and `--labels` flags.

## [5.5.1] - 2019-04-15

### Changed
- Added parsing annoatations to sensu-agent, both from agent.yml and command line arguments
- Updated Go version from 1.11.4 to 1.12.3 for CI builds.
- Changed the 1.x `client` field to `source` in the 1.x compatible agent socket. The `client` field is now deprecated.
- Deprecated the agent TCP/UDP sockets in favor of the agent rest api.
- [GraphQL] Added mutation to create / update using wrapped resources.
- [GraphQL] Added field returning wrapped resource given ID.
- apid uses a new generic router for listing resources.
- The store uses the generic List function for listing resources.

### Fixed
- Fixed an issue where etcd watchers were used incorrectly. This was causing
100% CPU usage in some components, as they would loop endlessly trying to get
results from watchers that broke, due to their stream terminating. Other
components would simply stop updating. Watchers now get reinstated when the
client regains connectivity.
- Fixed the `/events/:entity` route in the REST API.
- Fixed a bug where the --labels arg was not working as expected in sensu-agent.

## [5.5.0] - 2019-04-03

### Added
- Added the TessenD daemon.
- Added an etcd watcher for tessen configuration.
- Added ring support for TessenD so that the service is invoked in a
round-robin fashion within a cluster.
- Added `tessen opt-in` command to `sensuctl`.
- Added `tessen opt-out` command to `sensuctl`.
- Added `tessen info` command to `sensuctl`.
- Added more verbose logging to indicate when a proxy request matches an entity according to its entity attributes.

### Removed
- Removed the unused etcd watcher for hook configurations.

### Fixed
- [Web] Ensure user chip is never rendered when creator is not present.

## [5.4.0] - 2019-03-27

### Added
- Add support for pagination to the API
- Add two new flags for `backend` daemon to optionally allow for separate TLS
  cert/key for dashboard. the flags are: `--dashboard-cert-file` and
  `--dashboard-key-file`. The dashboard will use the same TLS config of the API
  unless these new flags are specified.
- Added notion of asset collections to dashboard daemon
- Added a store for Tessen opt-in/opt-out configuration.
- Added /tessen GET and PUT endpoints to the API.
- Added queueing to the agent /events API

### Changed
- [Web] Updated dependencies that had warnings
- [Web] Updated dependency babel to ^7.4
- [Web] Updated UI library to ^3.8

### Fixed
- Fixed a bug in `sensuctl` where global/persistent flags, such as `--namespace`
  and `--config-dir`, would get ignored if they were passed after a sub-command
  local flag, such as `--format`.
- Fixed a bug in `sensuctl` where handlers and filters would only be deleted
  from the default namespace, unless a `--namespace` flag was specified.
- Fixed a bug where events could be stored without a timestamp.
- Fixed a bug where metrics could be persisted to etcd in some cases.
- Fixed a bug where agents would sometimes refuse to terminate on SIGTERM and
  SIGINT.
- Fixed a bug where agents would always try to reconnect to the same backend,
  even when multiple backends were specified. Agents will now try to connect to
  other backends, in pseudorandom fashion.
- [Web] Avoids crash when the creator of a check is inaccessible.
- [Api] Respond with 404 from the users endpoint when user for given name cannot
  be found.
- Commands wrap on the event details page and will display "-" if there is no
  command (keepalives)

## [5.3.0] - 2019-03-11

### Added
- Added additional check config and entity information to event details page.
- Fixed all known TLS vulnerabilities affecting the backend server:
    - TLS min version increased to 1.2
    - Removed ALL but perfect-forward-secrecy ciphers
- Removed requirement of specifying `--trusted-ca-file` when using TLS on backend
- Prevented backend from loading server TLS configuration for http client
- Enforced uniform TLS configuration for all three backend components (apid, agentd, dashboardd)
- Set http client timeout to 15 seconds for sensuctl
- Round robin scheduling is now fully functional.
- Web UI offline state detection and and alert banner.

### Changed
- Asset downloading now uses buffered I/O.

### Fixed
- Check results sent via the agent socket now support handlers.
- `sensuctl user list` can now output yaml and wrapped-json
- Fixed bug with how long commands were displayed on check details page.
- Assets downloads no longer specify a client timeout.
- Fixed a bug where agent entity subscriptions would be communicated to the
  backend incorrectly. Due to the scheduler using the subscriptions from the
  HTTP header, this does not have any effect on scheduling.
- Web - Fixes issue where timeout value was not displayed.
- Fixed bug with how long commands were displayed on check details page.

### Removed
- Removed the concept of "edition" and the edition header.

## [5.2.1] - 2019-02-11

### Fixed
- Fixed a regression in the agent that would not allow proxy checks to be
run for subsequent executions.
### Added
- Web UI - support for labels and annotations

## [5.2.0] - 2019-02-06

### Added
- Added support for the following TLS related options to `sensuctl`:
`--trusted-ca-file` and `--insecure-skip-tls-verify`. This allows sensuctl
users to use a self-signed certificate without adding it to the operating
system's CA store, either by explicitly trusting the signer, or by disabling
TLS hostname verification.
- Added a generic watcher in the store.
- Added `RemoveProvider` method to authenticator.
- Check output truncation support has been added. Check output can be truncated
by adjusting the max_output_size and discard_output properties.
- Added ability to silence/unsilence from the event details page.
- Added support for wrapped resources in the API with `sensuctl create` &
`sensuctl edit`.
- Web UI - platform version displays on the entity details page.
- Web UI - include proxy request configuration on check details page.
- Web UI - display deregistration config on the entity details page.

### Changed
- Removed unused workflow `rel_build_and_test` in CircleCI config.
- Moved the `Provider` interface to `api/core/v2` package.
- Moved the `Authenticator` interface to `backend/authentication` package.
- Updated confirmation messages for sensuctl commands: `Created`, `Deleted` and
`Updated` instead of `OK`.
- Exported some functions and methods in the CLI client.
- The API authenticator now identifies providers by their name only.

### Fixed
- Check TTL failure events are now much more reliable, and will persist even
in the presence cluster member failures and cluster restarts.
- Fix snakeCase version of keys in typeMap for acronyms.
- Fixed a bug in keepalive processing that could result in a crash.
- Pin childprocess to v0.9.0 in CircleCI so fpm can be installed.
- Substitutions applied to command & hooks are now omitted from events.
- Fixes a bug where generic store methods assumed a namespace was provided for non-namespaced resources.
- Keepalive and check TTL database state is now properly garbage-collected on
entity deletion.
- Fixed a bug where `sensuctl version` required configuration files to exist.
- Updates the copy on the confirm disable dialog to accurately reflect the
operation.

## [5.1.1] - 2019-01-24

### Added
- Added the notion of authentication providers.

### Changed
- Improved logging for errors in proxy check requests.
- Updated Go version from 1.10 to 1.11.4.
- Refactoring of the internal authentication mechanism into a `basic`
authentication provider.
- Modified private generic store methods as public functions.
- Improved logging for errors in proxy check requests.
- Updated Go version from 1.10 to 1.11.4.
- Changed keepalive event to include check.output

### Fixed
- Fixed a bug where `sensuctl edit` was not removing the temp file it created.
- Fixed a bug where adhoc checks were not retrieving asset dependencies.
- Fixed a bug where check updates would cause the check to immediately fire.
- Fixed a bug where a bad line in check output would abort metric extraction.
An error is now logged instead, and extraction continues after a bad line is encountered.
- Keepalive events will now continue to fire after cluster restarts.
- Fixed a panic in the dashboardd shutdown routine.
- Fixed a bug where deleting a non-existent entity with sensuctl would not return an error.
- Web UI - toolbar menu buttons now switch with dark theme.
- Web UI - some buttons easier to see with dark theme.
- Agents will now take proxy entity names into consideration when guarding
against duplicate check requests.

### Changed
- Improved logging for errors in proxy check requests.
- Updated Go version from 1.10 to 1.11.4.

## [5.1.0] - 2018-12-18

### Added
- Support for the trusted-ca-file and insecure-skip-tls-verify flags in
  sensu-agent. These flags have the same meaning and use as their sensu-backend
  counterparts.

### Changed
- Default location for sensu-backend data has changed from /var/lib/sensu to
  /var/lib/sensu/sensu-backend. See release notes for more information.

### Fixed
- Keepalive and check TTL failure events now fire continuously until resolved.
- Listing an empty set of assets now correctly returns [] instead of null.
- Fixed API endpoint used by the CLI to create hooks via the 'sensuctl create'
  command. It's now possible to create objects of type 'Hook' with this command
  again.
- Firefox status icons not fully rendering

## [5.0.1] - 2018-12-12

### Changed
- Added --etcd-advertise-client-urls options to docker-compose.yaml sensu-backend start command

### Fixed
- Prevent a panic when using an external etcd cluster.
- Silences List in web ui sorted by ascending order; defaults to descending
- Reduces shuffling of items as events list updates
- Fixed error in UI where status value could not be coerced
- Copy local environment variables into execution context when running checks
- Ensure environment variables are joined with a semicolon on Windows
- Command arguments are no longer needlessly escaped on Windows
- Backend environments are now included in handler & mutator execution requests.

## [5.0.0] - 2018-11-30

### Added
- Add the `etcd-advertise-client-urls` config attribute to sensu-backend
- Support for multiple API versions added to sensuctl create
- Support for metadata added to wrapped resources (yaml, wrapped-json)
- Added the backend configuration attributes `api-listen-address` & `api-url`.
- Adds feedback when rerunning check[s] in the web app

### Removed
- Check subdue functionality has been disabled. Users that have checks with
subdues defined should delete and recreate the check. The subdue feature was
found to have issues, and we are re-working the feature for a future release.
- Filter when functionality has been disabled. Users that have filters with
'when' properties defined should delete and recreate the filter. Filter when
uses the same facility as check subdue for handling time windows.
- Removed event.Hooks and event.Silenced deprecated fields
- Extensions have been removed until we have time to revisit the feature.

### Changed
- Assets and checks environments are now merged, with a preference given to the
  values coming from the check's environment.
- Assets and handlers environments are now merged, with a preference given to the
  values coming from the handler's environment.
- Assets and mutators environments are now merged, with a preference given to the
  values coming from the mutator's environment.
- Metadata from wrappers and resources is now merged, with a preference given to
the values coming from the wrapper. Labels and annotations are deep-merged.
- Round-robin scheduling has been temporarily disabled.
- The dashboard now uses the `api-url` configuration attribute to connect to the
API.

### Fixed
- Fixed several resource leaks in the check scheduler.
- Fixed a bug in the dashboard where entities could not be silenced.
- Fix the `sensuctl cluster health` command.
- Fixed issue filtering by status on the events page
- Fixed interactive operations on entities in the CLI
- Removed rerun and check links for keepalives on event details page.
- Web UI - Made silencing language more clear on Silences List page
- Fixed a bug where resources from namespaces that share a common prefix, eg:
  "sensu" and "sensu-devel", could be listed together.
- Fixed a bug in the agent where the agent would deadlock after a significant
period of disconnection from the backend.
- Fixed a bug where logging events without checks would cause a nil panic.
- Removed the ability to rerun keepalives on the events list page
- A panic in keepalive/check ttl monitors causing a panic.
- Monitors are now properly namespaced in etcd.
- Updating a users groups will no longer corrupt their password
- Prevent empty error messages in sensuctl.
- Fixed a bug where keepalive failures could be influenced by check TTL
successes, and vice versa.
- Fixed a bug where check TTL events were not formed correctly.
- Fixed a web-ui bug causing the app to crash on window resize in FireFox

### Breaking Changes
- The backend configuration attributes `api-host` & `api-port` have been
replaced with `api-listen-address`.

## [2.0.0-beta.8-1] - 2018-11-15

### Added
- Assets are included on check details page.
- Adds links to view entities and checks from the events page.
- Added an agent/cmd package, migrated startup logic out of agent main
- Improved debug logging in pipeline filtering.
- Add object metadata to entities (including labels).
- Add filter query support for labels.
- Add support for setting labels on agents with the command line.
- The sensuctl tool now supports yaml.
- Add support for `--all-namespaces` flag in `sensuctl extension list`
subcommand.
- Added functionality to the dynamic synthesize function, allowing it to
flatten embedded and non-embedded fields to the top level.
- Added the sensuctl edit command.
- Added javascript filtering.

### Removed
- Govaluate is no longer part of sensu-go.

### Fixed
- Display appropriate fallback when an entity's lastSeen field is empty.
- Silences List in web ui sorted by ascending order
- Sorting button now works properly
- Fixed unresponsive silencing entry form begin date input.
- Removed lastSeen field from check summary
- Fixed a panic on the backend when handling keepalives from older agent versions.
- Fixed a bug that would prevent some keepalive failures from occurring.
- Improved event validation error messages.
- Improved agent logging for statsd events.
- Fixues issue with tooltip positioning.
- Fixed bug with toolbar menus collapsing into the overflow menu
- The agent now reconnects to the backend if its first connection attempt
  fails.
- Avoid infinite loop when code cannot be highlighted.

### Changes
- Deprecated the sensu-agent `--id` flag, `--name` should be used instead.

### Breaking Changes
- Environments and organizations have been replaced with namespaces.
- Removed unused asset metadata field.
- Agent subscriptions are now specified in the config file as an array instead
  instead of a comma-delimited list of strings.
- Extended attributes have been removed and replaced with labels. Labels are
string-string key-value pairs.
- Silenced `id`/`ID` field has changed to `name`/`Name`.
- Entity `id`/`ID` field has changed to `name`/`Name`.
- Entity `class`/`Class` field has changed to `entity_class`/`EntityClass`.
- Check `proxy_entity_id`/`ProxyEntityID` field has changed to `proxy_entity_name`/`ProxyEntityName`.
- Objects containing both a `name`/`Name` and `namespace`/`Namespace` field have been
replaced with `metadata`/`ObjectMeta` (which contains both of those fields).
- Role-based access control (RBAC) has been completely redesigned.
- Filter and token substitution variable names now match API naming. Most names
that were previously UpperCased are now lower_cased.
- Filter statements are now called expressions. Users should update their
filter definitions to use this new naming.

## [2.0.0-beta.7-1] - 2018-10-26

### Added
- Asset functionality for mutators and handlers.
- Web ui allows publishing and unpublishing on checks page.
- Web ui allows publishing and unpublishing on check details page.
- Web ui code highlighting added.

### fixed
- fixes exception thrown when web ui browser window is resized.

## [2.0.0-beta.6-2] - 2018-10-22

### Added
- Add windows/386 to binary gcs releases
- TLS authentication and encryption for etcd client and peer communication.
- Added a debug log message for interval timer initial offset.
- Added a privilege escalation test for RBAC.

### Removed
- Staging resources and configurations have been removed from sensu-go.
- Removed handlers/slack from sensu/sensu-go. It can now be found in
sensu/slack-handler.
- Removed the `Error` store and type.

### Changed
- Changed sensu-agent's internal asset manager to use BoltDB.
- Changed sensuctl title colour to use terminal's configured default for bold
text.
- The backend no longer forcibly binds to localhost.
- Keepalive intervals and timeouts are now configured in the check object of
keepalive events.
- The sensu-agent binary is now located at ./cmd/sensu-agent.
- Sensuctl no longer uses auto text wrapping.
- The backend no longer requires embedded etcd. External etcd instances can be
used by providing the --no-embed option. In this case, the client will dial
the URLs provided by --listen-client-urls.
- The sensu-agent binary is now located at ./cmd/sensu-agent.
- Sensuctl no longer uses auto text wrapping.
- The backend no longer requires embedded etcd. External etcd instances can be
used by providing the --no-embed option. In this case, the client will dial
the URLs provided by --listen-client-urls.
- Deprecated daemon `Status()` functions and `/info` (`/info` will be
re-implemented in https://github.com/sensu/sensu-go/issues/1739).
- The sensu-backend flags related to etcd are now all prefixed with `etcd` and
the older versions are now deprecated.
- Web ui entity recent events are sorted by last ok.
- etcd is now the last component to shutdown during a graceful shutdown.
- Web ui entity recent events are sorted by last ok
- Deprecated --custom-attributes in the sensu-agent command, changed to
--extended-attributes.
- Interfaced command execution and mocked it for testing.
- Updated the version of `libprotoc` used to 3.6.1.

### Fixed
- Fixed a bug in `sensuctl configure` where an output format called `none` could
  be selected instead of `tabular`.
- Fixes a bug in `sensuctl cluster health` so the correct error is handled.
- Fixed a bug where assets could not extract git tarballs.
- Fixed a bug where assets would not install if given cache directory was a
relative path.
- Fixed a bug where an agent's collection of system information could delay
sending of keepalive messages.
- Fixed a bug in nagios perfdata parsing.
- Etcd client URLs can now be a comma-separated list.
- Fixed a bug where output metric format could not be unset.
- Fixed a bug where the agent does not validate the ID at startup.
- Fixed a bug in `sensuctl cluster health` that resulted in an unmarshal
error in an unhealthy cluster.
- Fixed a bug in the web ui, removed references to keepaliveTimeout.
- Keepalive checks now have a history.
- Some keepalive events were misinterpreted as resolution events, which caused
these events to be handled instead of filtered.
- Some failing keepalive events were not properly emitted after a restart of
sensu-backend.
- The check output attribute is still present in JSON-encoded events even if
empty.
- Prevent an empty Path environment variable for agents on Windows.
- Fixed a bug in `sensuctl check update` interactive mode. Boolean defaults
were being displayed rather than the check's current values.
- Use the provided etcd client TLS information when the flag `--no-embed-etcd`
is used.
- Increase duration delta in TestPeriodicKeepalive integration test.
- Fixed some problems introduced by Go 1.11.

### Breaking Changes
- Removed the KeepaliveTimeout attribute from entities.

## [2.0.0-beta.4] - 2018-08-14

### Added
- Added the Sensu edition in sensuctl config view subcommand.
- List the supported resource types in sensuctl.
- Added agent ID and IP address to backend session connect/disconnect logs
- Licenses collection for RHEL Dockerfiles and separated RHEL Dockerfiles.

### Changed
- API responses are inspected after each request for the Sensu Edition header.
- Rename list-rules subcommand to info in sensuctl role commmand with alias
for backward compatibility.
- Updated gogo/protobuf and golang/protobuf versions.
- Health API now returns etcd alarms in addition to cluster health.

### Fixed
- Fixed agentd so it does not subscribe to empty subscriptions.
- Rules are now implicitly granting read permission to their configured
environment & organization.
- The splay_coverage attribute is no longer mandatory in sensuctl for proxy
check requests and use its default value instead.
- sensu-agent & sensu-backend no longer display help usage and duplicated error
message on startup failure.
- `Issued` & `History` are now set on keepalive events.
- Resolves a potential panic in `sensuctl cluster health`.
- Fixed a bug in InfluxDB metric parsing. The timestamp is now optional and
compliant with InfluxDB line protocol.
- Fixed an issue where adhoc checks would not be issued to all agents in a
clustered installation.

### Breaking Changes
- Corrects the check field `total_state-change` json tag to `total_state_change`.

## [2.0.0-beta.3-1] - 2018-08-02

### Added
- Added unit test coverage for check routers.
- Added API support for cluster management.
- Added sensuctl cluster member-list command.
- Added Sensu edition detection in sensuctl.
- Added sensuctl cluster member-add command.
- Added API client support for enterprise license management.
- Added a header to API calls that returns the current Sensu Edition.
- Added sensuctl cluster health command.

### Changed
- The Backend struct has been refactored to allow easier customization in
enterprise edition.
- Use etcd monitor instead of in-memory monitor.
- Refactoring of the cmd package for sensuctl to allow easier customization in
the enterprise edition.
- Upgrade dep to v0.5.0
- Added cluster health information to /health endpoint in sensu-backend.

### Fixed
- Fixed `sensuctl completion` help for bash and zsh.
- Fixed a bug in build.sh where versions for Windows and Mac OS were not
generated correctly.
- Display the name of extensions with table formatting in sensuctl.
- Fixed TLS issue that occurred when dashboard communicated with API.
- Check TTL now works with round robin checks.
- Format string for --format flag help now shows actual arguments.
- Push the sensu/sensu:nightly docker image to the Docker Hub.
- Replaced dummy certs with ones that won't expire until 100 years in the
future.
- Fixed a bug where clustered round robin check execution executed checks
too often.
- Catch errors in type assertions in cli.
- Fixed a bug where users could accidentally create invalid gRPC handlers.

### Removed
- Removed check subdue e2e test.
- Removed unused Peek method in the Ring data structure.

### Breaking Changes
- Removed deprecated import command.

## [2.0.0-beta.2] - 2018-06-28

### Added
- Performed an audit of events and checks. Added `event.HasCheck()` nil checks
prior to assuming the existence of said check.
- Added a Create method to the entities api.
- Added the ability to set round robin scheduling in sensuctl
- Added Output field to GRPC handlers
- Additional logging around handlers
- Accept additional time formats in sensuctl
- Entities can now be created via sensuctl.
- Added the format `wrapped-json` to sensuctl `configure`, `list` and `info`
commands, which is compatible with `sensuctl create`.
- Added debug event log with all event data.
- Added yml.example configurations for staging backend and agents.
- Added test resources in `testing/config/resources.json` to be used in staging.
- Added all missing configuration options to `agent.yml.example` and
`backend.yml.example`.
- Added environment variables to checks.
- Added logging redaction integration test.
- Added check token substitution integration test.
- Added the `sensuctl config view` subcommand.
- Added extension service configuration to staging resources.
- Added some documentation around extensions.
- Added Dockerfile.rhel to build RHEL containers.

### Changed
- Upgraded gometalinter to v2.
- Add logging around the Sensu event pipeline.
- Split out the docker commands in build script so that building images and
  pushing can be done separately.
- Migrated the InfluxDB handler from the sensu-go repository to
github.com/nikkiki/sensu-influxdb-handler
- Entry point for sensu-backend has been changed to
  `github.com/sensu/sensu-go/cmd/sensu-backend`
- Don't allow unknown fields in types that do not support custom attributes
when creating resources with `sensuctl create`.
- Provided additional context to metric event logs.
- Updated goversion in the appveyor configuration for minor releases.
- Use a default hostname if one cannot be retrieved.
- Return an error from `sensuctl configure` when the configured organization
or environment does not exist.
- Remove an unnecessary parameter from sensuctl environment create.
- The profile environment & organization values are used by default when
creating a resource with sensuctl.
- Migrated docker image to sensu Docker Hub organization from sensuapp.
- Use the sensu/sensu image instead of sensu/sensu-go in Docker Hub.

### Fixed
- Prevent panic when verifying if a metric event is silenced.
- Add logging around the Sensu event pipeline
- Marked silenced and hooks fields in event as deprecated
- Fixed a bug where hooks could not be created with `create -f`
- Metrics with zero-values are now displayed correctly
- Fix handler validation routine
- Fixed a small bug in the opentsdb transformer so that it trims trailing
whitespace characters.
- Sensu-agent logs an error if the statsd listener is unable to start due to an
invalid address or is stopped due to any other error.
- Fixed a bug where --organization and --environment flags were hidden for all
commands
- Fix a bug where environments could not be created with sensuctl create
- StatsD listener on Windows is functional
- Add version output for dev and nightly builds (#1320).
- Improve git version detection by directly querying for the most recent tag.
- Fixed `sensuctl create -f` for `Role`
- Fixed `sensuctl create -f` for `Event`
- Added validation for asset SHA512 checksum, requiring that it be at least 128
characters and therefore fixing a bug in sensuctl
- Silenced IDs are now generated when not set in `create -f` resources
- API requests that result in a 404 response are now logged
- Fixed a bug where only a single resource could be created with
`sensuctl create` at a time.
- Fixed a bug where environments couldn't be deleted if there was an asset in
the organization they reside in.
- Dashboard's backend reverse proxy now works with TLS certs are configured.
- Fixed a bug with the IN operator in query statements.
- Boolean fields with a value of `false` now appear in json format (removed
`omitempty` from protobufs).
- The sensuctl create command no longer prints a spurious warning when
non-default organizations or environments are configured.
- When installing assets, errors no longer cause file descriptors to leak, or
lockfiles to not be cleaned up.
- Fixed a bug where the CLI default for round robin checks was not appearing.
- Missing custom attributes in govaluate expressions no longer result in
an error being logged. Instead, a debug message is logged.
- Update AppVeyor API token to enable GitHub deployments.
- Allow creation of metric events via backend API.
- Fixed a bug where in some circumstances checks created with sensuctl create
would never fail.
- Fixed a goroutine leak in the ring.
- Fixed `sensuctl completion` help for bash and zsh.

### Removed
- Removed Linux/386 & Windows/386 e2e jobs on Travis CI & AppVeyor
- Removed check output metric extraction e2e test, in favor of more detailed
integration coverage.
- Removed the `leader` package
- Removed logging redaction e2e test, in favor of integration coverage.
- Removed check token substitution e2e test, in favor of integration coverage.
- Removed round robin scheduling e2e test.
- Removed proxy check e2e test.
- Removed check scheduling e2e test.
- Removed keepalive e2e test.
- Removed event handler e2e test.
- Removed `sensuctl` create e2e tests.
- Removed hooks e2e test.
- Removed assets e2e test.
- Removed agent reconnection e2e test.
- Removed extensions e2e test.

## [2.0.0-beta.1] - 2018-05-07
### Added
- Add Ubuntu 18.04 repository
- Support for managing mutators via sensuctl.
- Added ability to sort events in web UI.
- Add PUT support to APId for the various resource types.
- Added flags to disable the agent's API and Socket listeners
- Made Changelog examples in CONTRIBUTING.md more obvious
- Added cli support for setting environment variables in mutators and handlers.
- Added gRPC extension service definition.
- The slack handler now uses the iconURL & username flag parameters.
- Support for nightlies in build/packaging tooling.
- Added extension registry support to apid.
- Added extension registry to the store.
- Add sensuctl create command.
- Adds a statsd server to the sensu-agent which runs statsd at a configurable
flush interval and converts gostatsd metrics to Sensu Metric Format.
- Add event filtering to extensions.
- Proper 404 page for web UI.
- Add sensuctl extension command.
- Add extensions to pipelined.
- Added more tests surrounding the sensu-agent's statsd server and udp port.
- Add the `--statsd-event-handlers` flag to sensu-agent which configures the
event handlers for statsd metrics.
- Add default user with username "sensu" with global, read-only permissions.
- Add end-to-end test for extensions.
- Add configuration setting for backend and agent log level.
- Add extension package for building third-party Sensu extensions in Go.
- Add the `--statsd-disable` flag to sensu-agent which configures the
statsd listener. The listener is enabled by default.
- Added an influx-db handler for events containing metrics.
- Add 'remove-when' and 'set-when' subcommands to sensuctl filter command.
- Added the Transformer interface.
- Added a Graphite Plain Text transformer.
- Add support for `metric_format` and `metric_handlers` fields in the Check and
CheckConfig structs.
- Add CLI support for `metric_format` and `metric_handlers` fields in `sensuctl`.
- Add support for metric extraction from check output for `graphite_plaintext`
transformer.
- Added a OpenTSDB transformer.
- Add support for metric extraction from check output for `opentsdb_line`
- Added a Nagios performance data transformer.
- Add support for metric extraction from check output for `nagios_perfdata`
- Added an InfluxDB Line transformer.
- Add support for metric extraction from check output for `influxdb_line`
transformer.
- Add e2e test for metric extraction.

### Changed
- Changed the maximum number of open file descriptors on a system to from 1024
(default) to 65535.
- Increased the default etcd size limit from 2GB to 4GB.
- Move Hooks and Silenced out of Event and into Check.
- Handle round-robin scheduling in wizardbus.
- Added informational logging for failed entity keepalives.
- Replaced fileb0x with vfsgen for bundling static assets into binary. Nodejs 8+
and yarn are now dependencies for building the backend.
- Updated etcd to 3.3.2 from 3.3.1 to fix an issue with autocompaction settings.
- Updated and corrected logging style for variable fields.
- Build protobufs with go generate.
- Creating roles via sensuctl now supports passing flags for setting permissions
  rules.
- Removed -c (check) flag in sensuctl check execute command.
- Fix a deadlock in the monitor.
- Don't allow the bus to drop messages.
- Events list can properly be viewed on mobile.
- Updated Sirupsen/logrus to sirupsen/logrus and other applicable dependencies using the former.
- Set default log level to 'warn'.
- Optimize check marshaling.
- Silenced API only accepts 'id' parameter on DELETE requests.
- Disable gostatsd internal metric collection.
- Improved log entries produced by pipelined.
- Allow the InfluxDB handler to parse the Sensu metric for an InfluxDB field tag
and measurement.
- Removed organization and environment flags from create command.
- Changed `metric_format` to `output_metric_format`.
- Changed `metric_handlers` to `output_metric_handlers`.

### Fixed
- Terminate processes gracefully in e2e tests, allowing ports to be reused.
- Shut down sessions properly when agent connections are disrupted.
- Fixed shutdown log message in backend
- Stopped double-writing events in eventd
- Agents from different orgs/envs with the same ID connected to the same backend
  no longer overwrite each other's messagebus subscriptions.
- Fix the manual packaging process.
- Properly log the event being handled in pipelined
- The http_check.sh example script now hides its output
- Silenced entries using an asterisk can be deleted
- Improve json unmarshaling performance.
- Events created from the metrics passed to the statsd listener are no longer
swallowed. The events are sent through the pipeline.
- Fixed a bug where the Issued field was never populated.
- When creating a new statsd server, use the default flush interval if given 0.
- Fixed a bug where check and checkconfig handlers and subscriptions are null in rendered JSON.
- Allow checks and hooks to escape zombie processes that have timed out.
- Install all dependencies with `dep ensure` in build.sh.
- Fixed an issue in which some agents intermittently miss check requests.
- Agent statsd daemon listens on IPv4 for Windows.
- Include zero-valued integers in JSON output for all types.
- Check event entities now have a last_seen timestamp.
- Improved silenced entry display and UX.
- Fixed a small bug in the opentsdb transformer so that it trims trailing
whitespace characters.

## [2.0.0-nightly.1] - 2018-03-07
### Added
- A `--debug` flag on sensu-backend for enabling a pprof HTTP endpoint on localhost.
- Add CLI support for adhoc check requests.
- Check scheduler now handles adhoc check requests.
- Added `set-FIELD` and `remove-FIELD` commands for all updatable fields
of a check. This allows updating single fields and completely clearing out
non-required fields.
- Add built-in only_check_output mutator to pipelined.
- Allow publish, cron, ttl, timeout, low flap threshold and more fields to be
set when importing legacy settings.
- Add CPU architecture in system information of entities.
- The `sensuctl user change-password` subcommand now accepts flag parameters.
- Configured and enabled etcd autocompaction.
- Add event metrics type, implementing the Sensu Metrics Format.
- Agents now try to reconnect to the backend if the connection is lost.
- Added non-functional selections for resolving and silencing to web ui
- Add LastOk to check type. This will be updated to reflect the last timestamp
of a successful check.
- Added GraphQL explorer to web UI.
- Added check occurrences and occurrences_watermark attributes from Sensu 1.x.
- Added issue template for GitHub.
- Added custom functions to evaluate a unix timestamp in govaluate.

### Changed
- Refactor Check data structure to not depend on CheckConfig. This is a breaking
change that will cause existing Sensu alpha installations to break if upgraded.
This change was made before beta release so that further breaking changes could
be avoided.
- Make indentation in protocol buffers files consistent.
- Refactor Hook data structure. This is similar to what was done to Check,
except that HookConfig is now embedded in Hook.
- Refactor CheckExecutor and AdhocRequestExecutor into an Executor interface.
- Changed the sensu-backend etcd flag constants to match the etcd flag names.
- Upgraded to Etcd v3.3.1
- Removed 3DES from the list of allowed ciphers in the backend and agent.
- Password input fields are now aligned in  `sensuctl user change-password`
subcommand.
- Agent backend URLs without a port specified will now default to port 8081.
- Travis encrypted variables have been updated to work with travis-ci.org
- Upgraded all builds to use Go 1.10.
- Use megacheck instead of errcheck.
- Cleaned agent configuration.
- We no longer duplicate hook execution for types that fall into both an exit
code and severity (ex. 0, ok).
- Updated the sensuctl guidelines.
- Changed travis badge to use travis-ci.org in README.md.
- Govaluate's modifier tokens can now be optionally forbidden.
- Increase the stack size on Travis CI.
- Refactor store, queue and ring interfaces, and daemon I/O details.
- Separated global from local flags in sensuctl usage.

### Fixed
- Fixed a bug in time.InWindow that in some cases would cause subdued checks to
be executed.
- Fixed a bug in the HTTP API where resource names could not contain special
characters.
- Resolved a bug in the keepalive monitor timer which was causing it to
erroneously expire.
- Resolved a bug in how an executor processes checks. If a check contains proxy
requests, the check should not duplicately execute after the proxy requests.
- Removed an erroneous validation statement in check handler.
- Fixed HookList `hooks` validation and updated `type` validation message to
allow "0" as a valid type.
- Events' check statuses & execution times are now properly added to CheckHistory.
- Sensu v1 Check's with TTL, timeout and threshold values can now be imported
correctly.
- Use uint32 for status so it's not empty when marshalling.
- Automatically create a "default" environment when creating a new organization.

## [2.0.0-alpha.17] - 2018-02-13
### Added
- Add .gitattributes file with merge strategy for the Changelog.
- Context switcher added for dashboard.
- Add API support for adhoc check requests.
- Check scheduler now supports round-robin scheduling.
- Added better error checking for CLI commands and support for mutually
exclusive fields.
- Added `--interactive` flag to CLI which is required to run interactive mode.
- Added CLI role rule-add Organization and Environment interactive prompts.
- Added events page list and simple buttons to filter

### Changed
- Silenced `begin` supports human readable time (Format: Jan 02 2006 3:04PM MST)
in `sensuctl` with optional timezone. Stores the field as unix epoch time.
- Increased the timeout in the store's watchers tests.
- Incremental retry mechanism when waiting for agent and backend in e2e tests.
- Renamed CLI asset create interactive prompt "Org" to "Organization".

### Fixed
- Fixed required flags in `sensuctl` so requirements are enforced.
- Add support for embedded fields to dynamic.Marshal.

## [2.0.0-alpha.16] - 2018-02-07
### Added
- Add an e2e test for proxy check requests.
- Add integration tests to our CI.
- Context switcher added for dashboard
- Add api support for adhoc check requests.

### Fixed
- Tracks in-progress checks with a map and mutex rather than an array to
increase time efficiency and synchronize goroutines reading from and writing
to that map.
- Fixed a bug where we were attempting to kill processes that had already
finished before its allotted execution timeout.
- Fixed a bug where an event could erroneously be shown as silenced.
- Properly log errors whenever a check request can't be published.
- Fixed some build tags for tests using etcd stores.
- Keepalive monitors now get updated with changes to a keepalive timeout.
- Prevent tests timeout in queue package
- Prevent tests timeout in ring package
- Fixed a bug in the queue package where timestamps were not parsed correctly.
- Fixed Ring's Next method hanging in cases where watch events are not propagated.

### Changed
- Queues are now durable.
- Refactoring of the check scheduling integration tests.
- CLI resource delete confirmation is now `(y/N)`.

### Removed
- Dependency github.com/chzyer/readline

## [2.0.0-alpha.15] - 2018-01-30
### Added
- Add function for matching entities to a proxy check request.
- Added functions for publishing proxy check requests.
- Added proxy request validation.
- CLI functionality for proxy check requests (add set-proxy-requests command).
- Entities have been added to the state manager and synchronizer.
- Added package leader, for facilitating execution by a single backend.
- Proxy check requests are now published to all entities described in
`ProxyRequests` and `EntityAttributes`.
- Add quick navigation component for dashboard

### Changed
- Govaluate logic is now wrapped in the `util/eval` package.
- Cron and Interval scheduling are now mutually exclusive.

### Fixed
- Fixed a bug where retrieving check hooks were only from the check's
organization, rather than the check's environment, too.

## [2.0.0-alpha.14] - 2018-01-23
### Added
- Add `Timeout` field to CheckConfig.
- CLI functionality for check `Timeout` field.
- Add timeout support for check execution.
- Add timeout support for check hook execution.
- Token substitution is now available for check hooks
- Add an e2e test for logging redaction
- Support for `When` field in `Filter` which enables filtering based on days
and times of the week.
- New gRPC inspired GraphQL implementation. See
[graphql/README](backend/apid/graphql/README.md) for usage.
- Support for TTLs in check configs to monitor stale check results.

### Changed
- Moved monitor code out of keepalived and into its own package.
- Moved KeyBuilder from etcd package to store package.

## [2.0.0-alpha.13] - 2018-01-16
### Added
- Logging redaction for entities

### Fixed
- Fixed e2e test for token substitution on Windows
- Fixed check subdue unit test for token substitution on Windows
- Consider the first and last seconds of a time window when comparing the
current time
- Fixed Travis deploy stage by removing caching for $GOPATH
- Parse for [traditional cron](https://en.wikipedia.org/wiki/Cron) strings, rather than [GoDoc cron](https://godoc.org/github.com/robfig/cron) strings.

### Changed
- Removed the Visual Studio 2017 image in AppVeyor to prevent random failures
- Made some slight quality-of-life adjustments to build-gcs-release.sh.

## [2.0.0-alpha.12] - 2018-01-09
### Added
- Add check subdue mechanism. Checks can now be subdued for specified time
windows.
- Silenced entries now include a `begin` timestamp for scheduled maintenance.
- Store clients can now use [watchers](https://github.com/sensu/sensu-go/pull/792) to be notified of changes to objects in the store.
- Add check `Cron` field. Checks can now be scheduled according to the cron
string stored in this field.
- Add a distributed queue package for use in the backend.
- Token substitution is now available for checks.
- CLI functionality for check `Cron` field.
- Add an e2e test for cron scheduling.
- Add an e2e test for check hook execution.

## [2.0.0-alpha.11] - 2017-12-19
### Breaking Changes
- The `Source` field on a check has been renamed to `ProxyEntityID`. Any checks
using the Source field will have to be recreated.

### Added
- Silenced entries with ExpireOnResolve set to true will now be deleted when an
event which has previously failing was resolved
- TCP/UDP sockets now accept 1.x backward compatible payloads. 1.x Check Result gets translated to a 2.x Event.
- Custom attributes can be added to the agent at start.
- New and improved Check Hooks are implemented (see whats new about hooks here: [Hooks](https://github.com/sensu/sensu-alpha-documentation/blob/master/08-hooks.md))
- Add check subdue CLI support.

### Changed
- Avoid using reflection in time.InWindows function.
- Use multiple parallel jobs in CI tools to speed up the tests
- Pulled in latest [github.com/coreos/etcd](https://github.com/coreos/etcd).
- Includes fix for panic that occurred on shutdown.
- Refer to their
[changelog](https://github.com/gyuho/etcd/blob/f444abaae344e562fc69323c75e1cf772c436543/CHANGELOG.md)
for more.
- Switch to using [github.com/golang/dep](https://github.com/golang/dep) for
managing dependencies; `vendor/` directory has been removed.
- See [README](README.md) for usage.

## [2.0.0-alpha.10] - 2017-12-12
### Added
- End-to-end test for the silencing functionality
- Silenced events are now identified in sensuctl

### Changed
- Events that transitioned from incidents to a healthy state are no longer
filtered by the pipeline
- Errcheck was added to the build script, and the project was given a once-over
to clean up existing errcheck lint.
- Creating a silenced entry via sensuctl no longer requires an expiry value

### Fixed
- Entities can now be silenced using their entity subscription
- Fixed a bug in the agent where it was ignoring keepalive interval and timeout
settings on start
- Keepalives now alert when entities go away!
- Fixed a bug in package dynamic that could lead to an error in json.Marshal
in certain cases.
- Fixed an issue in keepalived to handle cases of nil entities in keepalive
messages

## [2.0.0-alpha.9] - 2017-12-5
### Added
- Proxy entities are now dynamically created through the "Source" attribute of a
check configuration
- Flag to sensuctl configure allowing it to be configured non-interactively
(usage: --non-interactive or -n)
- New function SetField in package dynamic, for setting fields on types
supporting extended attributes.
- Automatically append entity:entityID subscription for agent entities
- Add silenced command to sensuctl for silencing checks and subscriptions.
- Add healthz endpoint to agent api for checking agent liveness.
- Add ability to pass JSON event data to check command STDIN.
- Add POST /events endpoint to manually create, update, and resolve events.
- Add "event resolve" command to sensuctl to manually resolve events.
- Add the time.InWindow & time.InWindows functions to support time windows, used
in filters and check subdue

### Fixed
- Fixed a bug in how silenced entries were deleted. Only one silenced entry will
be deleted at a time, regardless of wildcard presence for subscription or check.

## [2.0.0-alpha.8] - 2017-11-28
### Added
- New "event delete" subcommand in sensuctl
- The "Store" interface is now properly documented
- The incoming request body size is now limited to 512 KB
- Silenced entries in the store now have a TTL so they automatically expire
- Initial support for custom attributes in various Sensu objects
- Add "Error" type for capturing pipeline errors
- Add registration events for new agents
- Add a migration tool for the store directly within sensu-backend

### Changed
- Refactoring of the sensu-backend API
- Modified the description for the API URL when configuring sensuctl
- A docker image with the master tag is built for every commit on master branch
- The "latest" docker tag is only pushed once a new release is created

### Fixed
- Fix the "asset update" subcommand in sensuctl
- Fix Go linting in build script
- Fix querying across organizations and environments with sensuctl
- Set a standard redirect policy to sensuctl HTTP client

### Removed
- Removed extraneous GetEnv & GetOrg getter methods<|MERGE_RESOLUTION|>--- conflicted
+++ resolved
@@ -7,15 +7,11 @@
 
 ## Unreleased
 
-<<<<<<< HEAD
 ### Added
 - Added Prometheus transformer for extracting metrics from check output
 using the Prometheus Exposition Text Format.
 
-## [6.0.0] - 2020-07-23
-=======
 ## [6.0.0] - 2020-08-04
->>>>>>> f26edc32
 
 ### Added
 - Log a warning when secrets cannot be sent to an agent because mTLS is not
