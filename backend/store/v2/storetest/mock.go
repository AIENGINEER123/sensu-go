package storetest

import (
	"context"

<<<<<<< HEAD
=======
	corev3 "github.com/sensu/sensu-go/api/core/v3"
>>>>>>> 12ac1147
	"github.com/sensu/sensu-go/backend/store"
	"github.com/sensu/sensu-go/backend/store/patch"
	storev2 "github.com/sensu/sensu-go/backend/store/v2"
	"github.com/stretchr/testify/mock"
)

var _ storev2.Interface = new(Store)

type Store struct {
	mock.Mock
}

func (s *Store) CreateOrUpdate(ctx context.Context, req storev2.ResourceRequest, w storev2.Wrapper) error {
	args := s.Called(ctx, req, w)
	return args.Error(0)
}

func (s *Store) UpdateIfExists(ctx context.Context, req storev2.ResourceRequest, w storev2.Wrapper) error {
	args := s.Called(ctx, req, w)
	return args.Error(0)
}

func (s *Store) CreateIfNotExists(ctx context.Context, req storev2.ResourceRequest, w storev2.Wrapper) error {
	args := s.Called(ctx, req, w)
	return args.Error(0)
}

func (s *Store) Get(ctx context.Context, req storev2.ResourceRequest) (storev2.Wrapper, error) {
	args := s.Called(ctx, req)
	w, _ := args.Get(0).(storev2.Wrapper)
	return w, args.Error(1)
}

func (s *Store) Delete(ctx context.Context, req storev2.ResourceRequest) error {
	args := s.Called(ctx, req)
	return args.Error(0)
}

func (s *Store) List(ctx context.Context, req storev2.ResourceRequest, pred *store.SelectionPredicate) (storev2.WrapList, error) {
	args := s.Called(ctx, req, pred)
	return args.Get(0).(storev2.WrapList), args.Error(1)
}

func (s *Store) Exists(ctx context.Context, req storev2.ResourceRequest) (bool, error) {
	args := s.Called(ctx, req)
	return args.Get(0).(bool), args.Error(1)
}

func (s *Store) Patch(ctx context.Context, req storev2.ResourceRequest, w storev2.Wrapper, patcher patch.Patcher, conditions *store.ETagCondition) error {
	args := s.Called(ctx, req, w, patcher, conditions)
<<<<<<< HEAD
=======
	return args.Error(0)
}

func (s *Store) Watch(ctx context.Context, req storev2.ResourceRequest) <-chan []storev2.WatchEvent {
	return s.Called(ctx, req).Get(0).(<-chan []storev2.WatchEvent)
}

func (s *Store) CreateNamespace(ctx context.Context, ns *corev3.Namespace) error {
	return s.Called(ctx, ns).Error(0)
}

func (s *Store) DeleteNamespace(ctx context.Context, name string) error {
	return s.Called(ctx, name).Error(0)
}

func (s *Store) Initialize(ctx context.Context, fn storev2.InitializeFunc) error {
	args := s.Called(ctx, fn)
>>>>>>> 12ac1147
	return args.Error(0)
}<|MERGE_RESOLUTION|>--- conflicted
+++ resolved
@@ -3,10 +3,7 @@
 import (
 	"context"
 
-<<<<<<< HEAD
-=======
 	corev3 "github.com/sensu/sensu-go/api/core/v3"
->>>>>>> 12ac1147
 	"github.com/sensu/sensu-go/backend/store"
 	"github.com/sensu/sensu-go/backend/store/patch"
 	storev2 "github.com/sensu/sensu-go/backend/store/v2"
@@ -57,8 +54,6 @@
 
 func (s *Store) Patch(ctx context.Context, req storev2.ResourceRequest, w storev2.Wrapper, patcher patch.Patcher, conditions *store.ETagCondition) error {
 	args := s.Called(ctx, req, w, patcher, conditions)
-<<<<<<< HEAD
-=======
 	return args.Error(0)
 }
 
@@ -76,6 +71,5 @@
 
 func (s *Store) Initialize(ctx context.Context, fn storev2.InitializeFunc) error {
 	args := s.Called(ctx, fn)
->>>>>>> 12ac1147
 	return args.Error(0)
 }