--- conflicted
+++ resolved
@@ -80,8 +80,6 @@
 	p.mu.RLock()
 	defer p.mu.RUnlock()
 	return p.impl.Patch(ctx, req, wrapper, patcher, cond)
-<<<<<<< HEAD
-=======
 }
 
 // Watch sets up a watcher that responds to updates to the given key or
@@ -112,5 +110,4 @@
 	p.mu.RLock()
 	defer p.mu.RUnlock()
 	return p.impl.Initialize(ctx, fn)
->>>>>>> 12ac1147
 }